--- conflicted
+++ resolved
@@ -102,10 +102,6 @@
 
 <a name="license"></a>
 ## 7. License
-<<<<<<< HEAD
-Mirth Connect is released under the [Mozilla Public License version 1.1](https://www.mozilla.org/en-US/MPL/1.1/ "Mozilla Public License version 1.1"). You can find a copy of the license in `server/docs/LICENSE.txt`.
-=======
-NextGen Connect is released under the [Mozilla Public License version 2.0](https://www.mozilla.org/en-US/MPL/2.0/ "Mozilla Public License version 2.0"). You can find a copy of the license in `server/docs/LICENSE.txt`.
->>>>>>> 352f452e
+Mirth Connect is released under the [Mozilla Public License version 2.0](https://www.mozilla.org/en-US/MPL/2.0/ "Mozilla Public License version 2.0"). You can find a copy of the license in `server/docs/LICENSE.txt`.
 
 All licensing information regarding third-party libraries is located in the `server/docs/thirdparty` folder.