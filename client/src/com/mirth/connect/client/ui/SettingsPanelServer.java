/*
 * Copyright (c) Mirth Corporation. All rights reserved.
 * 
 * http://www.mirthcorp.com
 * 
 * The software in this package is published under the terms of the MPL license a copy of which has
 * been included with this distribution in the LICENSE.txt file.
 */

package com.mirth.connect.client.ui;

import java.awt.Color;
import java.awt.Cursor;
import java.awt.Font;
import java.awt.event.ActionEvent;
import java.awt.event.ActionListener;
import java.awt.event.MouseAdapter;
import java.awt.event.MouseEvent;
import java.io.File;
import java.text.SimpleDateFormat;
import java.util.ArrayList;
import java.util.Date;
import java.util.HashSet;
import java.util.List;
import java.util.Properties;
import java.util.Set;

import javax.mail.internet.InternetAddress;
import javax.swing.BorderFactory;
import javax.swing.ButtonGroup;
import javax.swing.ImageIcon;
import javax.swing.JButton;
import javax.swing.JCheckBox;
import javax.swing.JColorChooser;
import javax.swing.JLabel;
import javax.swing.JOptionPane;
import javax.swing.JPanel;
import javax.swing.SwingWorker;
import javax.swing.border.TitledBorder;

import net.miginfocom.swing.MigLayout;

import org.apache.commons.lang3.StringUtils;
import org.apache.commons.lang3.math.NumberUtils;

import com.mirth.connect.client.core.ClientException;
import com.mirth.connect.client.core.TaskConstants;
import com.mirth.connect.client.ui.alert.DefaultAlertPanel;
import com.mirth.connect.client.ui.components.MirthCheckBox;
import com.mirth.connect.client.ui.components.MirthFieldConstraints;
import com.mirth.connect.client.ui.components.MirthPasswordField;
import com.mirth.connect.client.ui.components.MirthRadioButton;
import com.mirth.connect.client.ui.components.MirthTextField;
import com.mirth.connect.client.ui.util.DisplayUtil;
import com.mirth.connect.donkey.model.channel.MetaDataColumn;
import com.mirth.connect.model.Channel;
import com.mirth.connect.model.ServerConfiguration;
import com.mirth.connect.model.ServerSettings;
import com.mirth.connect.model.UpdateSettings;
import com.mirth.connect.model.alert.AlertStatus;
import com.mirth.connect.model.converters.ObjectXMLSerializer;
import com.mirth.connect.model.util.DefaultMetaData;
import com.mirth.connect.util.ConnectionTestResponse;

public class SettingsPanelServer extends AbstractSettingsPanel {

    public static final String TAB_NAME = "Server";

    private List<MetaDataColumn> defaultMetaDataColumns;

    public SettingsPanelServer(String tabName) {
        super(tabName);

        initComponents();
        initLayout();

        addTask(TaskConstants.SETTINGS_SERVER_BACKUP, "Backup Config", "Backup your server configuration to an XML file. The backup includes channels, alerts, code templates, server properties, global scripts, and plugin properties.", "", new ImageIcon(com.mirth.connect.client.ui.Frame.class.getResource("images/report_disk.png")));
        addTask(TaskConstants.SETTINGS_SERVER_RESTORE, "Restore Config", "Restore your server configuration from a server configuration XML file. This will remove and restore your channels, alerts, code templates, server properties, global scripts, and plugin properties.", "", new ImageIcon(com.mirth.connect.client.ui.Frame.class.getResource("images/report_go.png")));
        addTask(TaskConstants.SETTINGS_CLEAR_ALL_STATS, "Clear All Statistics", "Reset the current and lifetime statistics for all channels.", "", new ImageIcon(com.mirth.connect.client.ui.Frame.class.getResource("images/chart_bar_delete.png")));

        provideUsageStatsMoreInfoLabel.setToolTipText(UIConstants.PRIVACY_TOOLTIP);
        provideUsageStatsMoreInfoLabel.setCursor(new Cursor(Cursor.HAND_CURSOR));
        queueBufferSizeField.setDocument(new MirthFieldConstraints(8, false, false, true));
        smtpTimeoutField.setDocument(new MirthFieldConstraints(0, false, false, false));

        defaultMetaDataColumns = new ArrayList<MetaDataColumn>();
    }

    public void doRefresh() {
        if (PlatformUI.MIRTH_FRAME.alertRefresh()) {
            return;
        }

        final String workingId = getFrame().startWorking("Loading " + getTabName() + " settings...");

        SwingWorker<Void, Void> worker = new SwingWorker<Void, Void>() {

            ServerSettings serverSettings = null;
            UpdateSettings updateSettings = null;

            public Void doInBackground() {
                try {
                    serverSettings = getFrame().mirthClient.getServerSettings();
                    updateSettings = getFrame().mirthClient.getUpdateSettings();
                } catch (ClientException e) {
                    getFrame().alertThrowable(getFrame(), e);
                }

                return null;
            }

            @Override
            public void done() {
                // null if it failed to get the server/update settings or if confirmLeave returned false
                if (serverSettings != null && updateSettings != null) {
                    setServerSettings(serverSettings);
                    setUpdateSettings(updateSettings);
                }
                getFrame().stopWorking(workingId);
            }
        };

        worker.execute();
    }

    public boolean doSave() {
        final ServerSettings serverSettings = getServerSettings();
        final UpdateSettings updateSettings = getUpdateSettings();

        // Integer queueBufferSize will be null if it was invalid
        queueBufferSizeField.setBackground(null);
        if (serverSettings.getQueueBufferSize() == null) {
            queueBufferSizeField.setBackground(UIConstants.INVALID_COLOR);
            getFrame().alertWarning(this, "Please enter a valid queue buffer size.");
            return false;
        }

        try {
            String emailAddress = serverSettings.getSmtpFrom();
            if (StringUtils.isNotBlank(emailAddress)) {
                new InternetAddress(emailAddress).validate();
            }
        } catch (Exception e) {
            PlatformUI.MIRTH_FRAME.alertWarning(PlatformUI.MIRTH_FRAME, "The Default From Address is invalid: " + e.getMessage());
            return false;
        }

        final String workingId = getFrame().startWorking("Saving " + getTabName() + " settings...");

        SwingWorker<Void, Void> worker = new SwingWorker<Void, Void>() {

            private boolean usingServerDefaultColor = true;

            public Void doInBackground() {
                try {
                    getFrame().mirthClient.setServerSettings(serverSettings);

                    String environmentName = environmentNameField.getText();
                    String serverName = serverNameField.getText();
                    StringBuilder titleText = new StringBuilder();
                    StringBuilder statusBarText = new StringBuilder();
                    statusBarText.append("Connected to: ");

                    if (!StringUtils.isBlank(environmentName)) {
                        titleText.append(environmentName + " - ");
                        statusBarText.append(environmentName);

                        if (!StringUtils.isBlank(serverName)) {
                            statusBarText.append(" - ");
                        } else {
                            statusBarText.append(" | ");
                        }

                        PlatformUI.ENVIRONMENT_NAME = environmentName;
                    }

                    if (!StringUtils.isBlank(serverName)) {
                        titleText.append(serverName);
                        statusBarText.append(serverName + " | ");
                        PlatformUI.SERVER_NAME = serverName;
                    } else {
                        titleText.append(PlatformUI.SERVER_URL);
                    }
                    titleText.append(" - " + UIConstants.TITLE_TEXT);
                    statusBarText.append(PlatformUI.SERVER_URL);
                    titleText.append(" - (" + PlatformUI.SERVER_VERSION + ")");
                    getFrame().setTitle(titleText.toString());
                    getFrame().statusBar.setServerText(statusBarText.toString());

                    getFrame().mirthClient.setUpdateSettings(updateSettings);
                } catch (Exception e) {
                    getFrame().alertThrowable(getFrame(), e);
                }

                try {
                    Color defaultBackgroundColor = serverSettings.getDefaultAdministratorBackgroundColor();
                    if (defaultBackgroundColor != null) {
                        PlatformUI.DEFAULT_BACKGROUND_COLOR = defaultBackgroundColor;
                    }

                    String backgroundColorStr = getFrame().mirthClient.getUserPreference(getFrame().getCurrentUser(getFrame()).getId(), UIConstants.USER_PREF_KEY_BACKGROUND_COLOR);
                    if (StringUtils.isNotBlank(backgroundColorStr)) {
                        Color backgroundColor = ObjectXMLSerializer.getInstance().deserialize(backgroundColorStr, Color.class);
                        if (backgroundColor != null) {
                            usingServerDefaultColor = false;
                        }
                    }
                } catch (Exception e) {
                    getFrame().alertThrowable(getFrame(), e);
                }

                return null;
            }

            @Override
            public void done() {
                if (usingServerDefaultColor) {
                    getFrame().setupBackgroundPainters(PlatformUI.DEFAULT_BACKGROUND_COLOR);
                }
                setSaveEnabled(false);
                getFrame().stopWorking(workingId);
            }
        };

        worker.execute();

        return true;
    }

    /** Loads the current server settings into the Settings form */
    public void setServerSettings(ServerSettings serverSettings) {
        if (serverSettings.getEnvironmentName() != null) {
            environmentNameField.setText(serverSettings.getEnvironmentName());
        } else {
            environmentNameField.setText("");
        }

        if (serverSettings.getServerName() != null) {
            serverNameField.setText(serverSettings.getServerName());
        } else {
            serverNameField.setText("");
        }

        if (serverSettings.getDefaultAdministratorBackgroundColor() != null) {
            defaultAdministratorColorButton.setBackground(serverSettings.getDefaultAdministratorBackgroundColor());
        } else {
            defaultAdministratorColorButton.setBackground(ServerSettings.DEFAULT_COLOR);
        }

        if (serverSettings.getSmtpHost() != null) {
            smtpHostField.setText(serverSettings.getSmtpHost());
        } else {
            smtpHostField.setText("");
        }

        if (serverSettings.getSmtpPort() != null) {
            smtpPortField.setText(serverSettings.getSmtpPort());
        } else {
            smtpPortField.setText("");
        }

        if (serverSettings.getSmtpTimeout() != null) {
            smtpTimeoutField.setText(serverSettings.getSmtpTimeout().toString());
        } else {
            smtpTimeoutField.setText("");
        }

        if (serverSettings.getSmtpFrom() != null) {
            defaultFromAddressField.setText(serverSettings.getSmtpFrom());
        } else {
            defaultFromAddressField.setText("");
        }

        String smtpSecure = serverSettings.getSmtpSecure();
        if (smtpSecure != null && smtpSecure.equalsIgnoreCase("tls")) {
            secureConnectionTLSRadio.setSelected(true);
        } else if (smtpSecure != null && smtpSecure.equalsIgnoreCase("ssl")) {
            secureConnectionSSLRadio.setSelected(true);
        } else {
            secureConnectionNoneRadio.setSelected(true);
        }

        if (serverSettings.getSmtpAuth() != null && serverSettings.getSmtpAuth()) {
            requireAuthenticationYesRadio.setSelected(true);
            requireAuthenticationYesRadioActionPerformed(null);
        } else {
            requireAuthenticationNoRadio.setSelected(true);
            requireAuthenticationNoRadioActionPerformed(null);
        }

        if (serverSettings.getClearGlobalMap() != null && !serverSettings.getClearGlobalMap()) {
            clearGlobalMapNoRadio.setSelected(true);
        } else {
            clearGlobalMapYesRadio.setSelected(true);
        }

        if (serverSettings.getQueueBufferSize() != null) {
            queueBufferSizeField.setText(serverSettings.getQueueBufferSize().toString());
        } else {
            queueBufferSizeField.setText("");
        }

        // TODO: Change this to use a more complex custom metadata table rather than checkboxes
        List<MetaDataColumn> defaultMetaDataColumns = serverSettings.getDefaultMetaDataColumns();
        if (defaultMetaDataColumns != null) {
            this.defaultMetaDataColumns = new ArrayList<MetaDataColumn>(defaultMetaDataColumns);
        } else {
            this.defaultMetaDataColumns = new ArrayList<MetaDataColumn>(DefaultMetaData.DEFAULT_COLUMNS);
        }
        defaultMetaDataSourceCheckBox.setSelected(this.defaultMetaDataColumns.contains(DefaultMetaData.SOURCE_COLUMN));
        defaultMetaDataTypeCheckBox.setSelected(this.defaultMetaDataColumns.contains(DefaultMetaData.TYPE_COLUMN));
        defaultMetaDataVersionCheckBox.setSelected(this.defaultMetaDataColumns.contains(DefaultMetaData.VERSION_COLUMN));

        if (serverSettings.getSmtpUsername() != null) {
            usernameField.setText(serverSettings.getSmtpUsername());
        } else {
            usernameField.setText("");
        }

        if (serverSettings.getSmtpPassword() != null) {
            passwordField.setText(serverSettings.getSmtpPassword());
        } else {
            passwordField.setText("");
        }
        resetInvalidSettings();
    }

    public void setUpdateSettings(UpdateSettings updateSettings) {
        if (updateSettings.getStatsEnabled() != null && !updateSettings.getStatsEnabled()) {
            provideUsageStatsNoRadio.setSelected(true);
        } else {
            provideUsageStatsYesRadio.setSelected(true);
        }
    }

    /** Saves the current settings from the settings form */
    public ServerSettings getServerSettings() {
        ServerSettings serverSettings = new ServerSettings();

        serverSettings.setEnvironmentName(environmentNameField.getText());

        serverSettings.setServerName(serverNameField.getText());

        serverSettings.setDefaultAdministratorBackgroundColor(defaultAdministratorColorButton.getBackground());

        serverSettings.setClearGlobalMap(clearGlobalMapYesRadio.isSelected());

        // Set the queue buffer size Integer to null if it was invalid
        int queueBufferSize = NumberUtils.toInt(queueBufferSizeField.getText(), 0);
        if (queueBufferSize == 0) {
            serverSettings.setQueueBufferSize(null);
        } else {
            serverSettings.setQueueBufferSize(queueBufferSize);
        }

        // TODO: Change this to use a more complex custom metadata table rather than checkboxes
        // Until this is changed to a table, always add source/type/version in order
        List<MetaDataColumn> defaultMetaDataColumns = new ArrayList<MetaDataColumn>();
        if (defaultMetaDataSourceCheckBox.isSelected()) {
            defaultMetaDataColumns.add(DefaultMetaData.SOURCE_COLUMN);
        } else {
            this.defaultMetaDataColumns.remove(DefaultMetaData.SOURCE_COLUMN);
        }

        if (defaultMetaDataTypeCheckBox.isSelected()) {
            defaultMetaDataColumns.add(DefaultMetaData.TYPE_COLUMN);
        } else {
            this.defaultMetaDataColumns.remove(DefaultMetaData.TYPE_COLUMN);
        }

        if (defaultMetaDataVersionCheckBox.isSelected()) {
            defaultMetaDataColumns.add(DefaultMetaData.VERSION_COLUMN);
        } else {
            this.defaultMetaDataColumns.remove(DefaultMetaData.VERSION_COLUMN);
        }

        for (MetaDataColumn column : this.defaultMetaDataColumns) {
            if (!defaultMetaDataColumns.contains(column)) {
                defaultMetaDataColumns.add(column);
            }
        }
        serverSettings.setDefaultMetaDataColumns(this.defaultMetaDataColumns = defaultMetaDataColumns);

        serverSettings.setSmtpHost(smtpHostField.getText());
        serverSettings.setSmtpPort(smtpPortField.getText());
        serverSettings.setSmtpTimeout(smtpTimeoutField.getText());
        serverSettings.setSmtpFrom(defaultFromAddressField.getText());

        if (secureConnectionTLSRadio.isSelected()) {
            serverSettings.setSmtpSecure("tls");
        } else if (secureConnectionSSLRadio.isSelected()) {
            serverSettings.setSmtpSecure("ssl");
        } else {
            serverSettings.setSmtpSecure("none");
        }

        if (requireAuthenticationYesRadio.isSelected()) {
            serverSettings.setSmtpAuth(true);
            serverSettings.setSmtpUsername(usernameField.getText());
            serverSettings.setSmtpPassword(new String(passwordField.getPassword()));
        } else {
            serverSettings.setSmtpAuth(false);
            serverSettings.setSmtpUsername("");
            serverSettings.setSmtpPassword("");
        }

        return serverSettings;
    }

    public UpdateSettings getUpdateSettings() {
        UpdateSettings updateSettings = new UpdateSettings();

        updateSettings.setStatsEnabled(provideUsageStatsYesRadio.isSelected());

        return updateSettings;
    }

    public void doBackup() {
        if (isSaveEnabled()) {
            int option = JOptionPane.showConfirmDialog(this, "Would you like to save the settings first?");

            if (option == JOptionPane.YES_OPTION) {
                if (!doSave()) {
                    return;
                }
            } else if (option == JOptionPane.CANCEL_OPTION || option == JOptionPane.CLOSED_OPTION) {
                return;
            }
        }

        final String backupDate = new SimpleDateFormat("yyyy-MM-dd HH:mm:ss").format(new Date());
        final File exportFile = getFrame().createFileForExport(backupDate.substring(0, 10) + " Mirth Backup.xml", "XML");

        if (exportFile != null) {
            final String workingId = getFrame().startWorking("Exporting server config...");

            SwingWorker<Void, Void> worker = new SwingWorker<Void, Void>() {

                public Void doInBackground() {
                    ServerConfiguration configuration = null;

                    try {
                        configuration = getFrame().mirthClient.getServerConfiguration();
                    } catch (ClientException e) {
                        getFrame().alertThrowable(SettingsPanelServer.this, e);
                        return null;
                    }

                    // Update resource names
                    for (Channel channel : configuration.getChannels()) {
                        getFrame().updateResourceNames(channel, configuration.getResourceProperties().getList());
                    }

                    configuration.setDate(backupDate);
                    String backupXML = ObjectXMLSerializer.getInstance().serialize(configuration);

                    getFrame().exportFile(backupXML, exportFile, "Server Configuration");
                    return null;
                }

                public void done() {
                    getFrame().stopWorking(workingId);
                }
            };

            worker.execute();
        }
    }

    public void doRestore() {
        if (getFrame().isSaveEnabled()) {
            if (!getFrame().alertOkCancel(this, "Your new settings will first be saved.  Continue?")) {
                return;
            }
            if (!doSave()) {
                return;
            }
        }

        String content = getFrame().browseForFileString("XML");

        if (content != null) {
            try {
                if (!getFrame().promptObjectMigration(content, "server configuration")) {
                    return;
                }

                final ServerConfiguration configuration = ObjectXMLSerializer.getInstance().deserialize(content, ServerConfiguration.class);

                final JCheckBox deployChannelsCheckBox = new JCheckBox("Deploy all channels after import");
                deployChannelsCheckBox.setSelected(true);
                final JCheckBox overwriteConfigMap = new JCheckBox("Overwrite Configuration Map");
                overwriteConfigMap.setSelected(false);
                String warningMessage = "Import configuration from " + configuration.getDate() + "?\nWARNING: This will overwrite all current channels,\nalerts, server properties, and plugin properties.\n";
                Object[] params = { warningMessage, new JLabel(" "), deployChannelsCheckBox,
                        overwriteConfigMap };
                int option = JOptionPane.showConfirmDialog(this, params, "Select an Option", JOptionPane.YES_NO_OPTION);

                if (option == JOptionPane.YES_OPTION) {
                    final Set<String> alertIds = new HashSet<String>();
                    for (AlertStatus alertStatus : PlatformUI.MIRTH_FRAME.mirthClient.getAlertStatusList()) {
                        alertIds.add(alertStatus.getId());
                    }

                    final String workingId = getFrame().startWorking("Restoring server config...");

                    SwingWorker<Void, Void> worker = new SwingWorker<Void, Void>() {

                        private boolean updateAlerts = false;

                        public Void doInBackground() {
                            try {
                                getFrame().mirthClient.setServerConfiguration(configuration, deployChannelsCheckBox.isSelected(), overwriteConfigMap.isSelected());
                                getFrame().channelPanel.clearChannelCache();
                                doRefresh();
                                getFrame().alertInformation(SettingsPanelServer.this, "Your configuration was successfully restored.");
                                updateAlerts = true;
                            } catch (ClientException e) {
                                getFrame().alertThrowable(SettingsPanelServer.this, e);
                            }
                            return null;
                        }

                        public void done() {
                            if (getFrame().alertPanel == null) {
                                getFrame().alertPanel = new DefaultAlertPanel();
                            }

                            if (updateAlerts) {
                                getFrame().alertPanel.updateAlertDetails(alertIds);
                            }
                            getFrame().stopWorking(workingId);
                        }
                    };

                    worker.execute();
                }
            } catch (Exception e) {
                getFrame().alertError(this, "Invalid server configuration file.");
            }
        }
    }

    public void doClearAllStats() {
        String result = DisplayUtil.showInputDialog(this, "<html>This will reset all channel statistics (including lifetime statistics) for<br>all channels (including undeployed channels).<br><font size='1'><br></font>Type CLEAR and click the OK button to continue.</html>", "Clear All Statistics", JOptionPane.WARNING_MESSAGE);

        if (result != null) {
            if (!result.equals("CLEAR")) {
                getFrame().alertWarning(SettingsPanelServer.this, "You must type CLEAR to clear all statistics.");
                return;
            }

            final String workingId = getFrame().startWorking("Clearing all statistics...");

            SwingWorker<Void, Void> worker = new SwingWorker<Void, Void>() {

                private Exception exception = null;

                public Void doInBackground() {
                    try {
                        getFrame().mirthClient.clearAllStatistics();
                    } catch (ClientException e) {
                        exception = e;
                        getFrame().alertThrowable(SettingsPanelServer.this, e);
                    }
                    return null;
                }

                public void done() {
                    getFrame().stopWorking(workingId);

                    if (exception == null) {
                        getFrame().alertInformation(SettingsPanelServer.this, "All current and lifetime statistics have been cleared for all channels.");
                    }
                }
            };

            worker.execute();
        }
    }

    private void resetInvalidSettings() {
        queueBufferSizeField.setBackground(null);
        smtpHostField.setBackground(null);
        smtpPortField.setBackground(null);
        smtpTimeoutField.setBackground(null);
        defaultFromAddressField.setBackground(null);
        usernameField.setBackground(null);
        passwordField.setBackground(null);
    }

    private void initComponents() {
        setBackground(UIConstants.BACKGROUND_COLOR);

        generalPanel = new JPanel();
        generalPanel.setBackground(getBackground());
        generalPanel.setBorder(BorderFactory.createTitledBorder(BorderFactory.createMatteBorder(1, 0, 0, 0, new Color(204, 204, 204)), "General", TitledBorder.DEFAULT_JUSTIFICATION, TitledBorder.DEFAULT_POSITION, new Font("Tahoma", 1, 11)));

        environmentNameLabel = new JLabel("Environment name:");
        environmentNameField = new MirthTextField();
        environmentNameField.setToolTipText("<html>The name of this Mirth Connect environment. There is one environment name per Mirth Connect database.</html>");

        serverNameLabel = new JLabel("Server name:");
        serverNameField = new MirthTextField();
        serverNameField.setToolTipText("<html>The server name which will appear in the Administrator title, taskbar/dock<br>and desktop shortcut. This setting applies for all users on this server.</html>");

        defaultAdministratorColorLabel = new JLabel("Default Background Color:");

        defaultAdministratorColorButton = new JButton();
        defaultAdministratorColorButton.setBackground(ServerSettings.DEFAULT_COLOR);
        defaultAdministratorColorButton.setToolTipText("<html>The default Administrator GUI background color this server should use.<br/>Users can override this with their own custom background color.</html>");
        defaultAdministratorColorButton.setCursor(Cursor.getPredefinedCursor(Cursor.HAND_CURSOR));
        defaultAdministratorColorButton.addActionListener(new ActionListener() {
            @Override
            public void actionPerformed(ActionEvent evt) {
                Color color = JColorChooser.showDialog(PlatformUI.MIRTH_FRAME, "Edit Background Color", defaultAdministratorColorButton.getBackground());
                if (color != null) {
                    defaultAdministratorColorButton.setBackground(color);
                    getFrame().setSaveEnabled(true);
                }
            }
        });

        provideUsageStatsLabel = new JLabel("Prvide usage statistics:");
        provideUsageStatsButtonGroup = new ButtonGroup();

        provideUsageStatsYesRadio = new MirthRadioButton("Yes");
        provideUsageStatsYesRadio.setBackground(getBackground());
        provideUsageStatsYesRadio.setToolTipText("<html>Toggles sending usage statistics to Mirth.  These statistics <br>do not contain any PHI or channel/script implementations,<br> and help Mirth determine which connectors or areas of<br>Mirth Connect are most widely used.</html>");
        provideUsageStatsButtonGroup.add(provideUsageStatsYesRadio);

        provideUsageStatsNoRadio = new MirthRadioButton("No");
        provideUsageStatsNoRadio.setBackground(getBackground());
        provideUsageStatsNoRadio.setToolTipText("<html>Toggles sending usage statistics to Mirth.  These statistics <br>do not contain any PHI or channel/script implementations,<br> and help Mirth determine which connectors or areas of<br>Mirth Connect are most widely used.</html>");
        provideUsageStatsButtonGroup.add(provideUsageStatsNoRadio);

        provideUsageStatsMoreInfoLabel = new JLabel("<html><font color=blue><u>More Info</u></font></html>");
        provideUsageStatsMoreInfoLabel.addMouseListener(new MouseAdapter() {
            public void mouseClicked(MouseEvent evt) {
                provideUsageStatsMoreInfoLabelMouseClicked(evt);
            }
        });

        channelPanel = new JPanel();
        channelPanel.setBackground(getBackground());
        channelPanel.setBorder(BorderFactory.createTitledBorder(BorderFactory.createMatteBorder(1, 0, 0, 0, new Color(204, 204, 204)), "Channel", TitledBorder.DEFAULT_JUSTIFICATION, TitledBorder.DEFAULT_POSITION, new Font("Tahoma", 1, 11)));

        clearGlobalMapLabel = new JLabel("Clear global map on redeploy:");
        clearGlobalMapButtonGroup = new ButtonGroup();

        clearGlobalMapYesRadio = new MirthRadioButton("Yes");
        clearGlobalMapYesRadio.setBackground(getBackground());
        clearGlobalMapYesRadio.setSelected(true);
        clearGlobalMapYesRadio.setToolTipText("Toggles clearing the global map when redeploying all channels.");
        clearGlobalMapButtonGroup.add(clearGlobalMapYesRadio);

        clearGlobalMapNoRadio = new MirthRadioButton("No");
        clearGlobalMapNoRadio.setBackground(getBackground());
        clearGlobalMapNoRadio.setToolTipText("Toggles clearing the global map when redeploying all channels.");
        clearGlobalMapButtonGroup.add(clearGlobalMapNoRadio);

        queueBufferSizeLabel = new JLabel("Default Queue Buffer Size:");
        queueBufferSizeField = new MirthTextField();
        queueBufferSizeField.setToolTipText("The default source/destination queue buffer size to use for new channels.");

        defaultMetaDataLabel = new JLabel("Default Metadata Columns:");

        defaultMetaDataSourceCheckBox = new MirthCheckBox("Source");
        defaultMetaDataSourceCheckBox.setBackground(getBackground());
        defaultMetaDataSourceCheckBox.setToolTipText("<html>If checked, the Source metadata column will be added by<br/>default when a user creates a new channel. The user can<br/>choose to remove the column on the channel's Summary tab.</html>");

        defaultMetaDataTypeCheckBox = new MirthCheckBox("Type");
        defaultMetaDataTypeCheckBox.setBackground(getBackground());
        defaultMetaDataTypeCheckBox.setToolTipText("<html>If checked, the Type metadata column will be added by<br/>default when a user creates a new channel. The user can<br/>choose to remove the column on the channel's Summary tab.</html>");

        defaultMetaDataVersionCheckBox = new MirthCheckBox("Version");
        defaultMetaDataVersionCheckBox.setBackground(getBackground());
        defaultMetaDataVersionCheckBox.setToolTipText("<html>If checked, the Version metadata column will be added by<br/>default when a user creates a new channel. The user can<br/>choose to remove the column on the channel's Summary tab.</html>");

        emailPanel = new JPanel();
        emailPanel.setBackground(getBackground());
        emailPanel.setBorder(BorderFactory.createTitledBorder(BorderFactory.createMatteBorder(1, 0, 0, 0, new Color(204, 204, 204)), "Email", TitledBorder.DEFAULT_JUSTIFICATION, TitledBorder.DEFAULT_POSITION, new Font("Tahoma", 1, 11)));

        smtpHostLabel = new JLabel("SMTP Host:");
        smtpHostField = new MirthTextField();
        smtpHostField.setToolTipText("SMTP host used for global SMTP settings.");

        testEmailButton = new JButton("Send Test Email");
        testEmailButton.addActionListener(new ActionListener() {
            public void actionPerformed(ActionEvent evt) {
                testEmailButtonActionPerformed(evt);
            }
        });

<<<<<<< HEAD
        javax.swing.GroupLayout emailPanelLayout = new javax.swing.GroupLayout(emailPanel);
        emailPanel.setLayout(emailPanelLayout);
        emailPanelLayout.setHorizontalGroup(
            emailPanelLayout.createParallelGroup(javax.swing.GroupLayout.Alignment.LEADING)
            .addGroup(emailPanelLayout.createSequentialGroup()
                .addContainerGap()
                .addGroup(emailPanelLayout.createParallelGroup(javax.swing.GroupLayout.Alignment.TRAILING)
                    .addComponent(passwordLabel)
                    .addComponent(usernameLabel)
                    .addComponent(requireAuthenticationLabel)
                    .addComponent(secureConnectionLabel)
                    .addComponent(defaultFromAddressLabel)
                    .addComponent(smtpPortLabel)
                    .addComponent(smtpHostLabel)
                    .addComponent(smtpTimeoutLabel))
                .addPreferredGap(javax.swing.LayoutStyle.ComponentPlacement.RELATED)
                .addGroup(emailPanelLayout.createParallelGroup(javax.swing.GroupLayout.Alignment.LEADING)
                    .addComponent(smtpTimeoutField, javax.swing.GroupLayout.PREFERRED_SIZE, 75, javax.swing.GroupLayout.PREFERRED_SIZE)
                    .addGroup(emailPanelLayout.createSequentialGroup()
                        .addComponent(smtpHostField, javax.swing.GroupLayout.PREFERRED_SIZE, 117, javax.swing.GroupLayout.PREFERRED_SIZE)
                        .addPreferredGap(javax.swing.LayoutStyle.ComponentPlacement.RELATED)
                        .addComponent(testEmailButton))
                    .addComponent(smtpPortField, javax.swing.GroupLayout.PREFERRED_SIZE, 50, javax.swing.GroupLayout.PREFERRED_SIZE)
                    .addComponent(defaultFromAddressField, javax.swing.GroupLayout.DEFAULT_SIZE, javax.swing.GroupLayout.DEFAULT_SIZE, Short.MAX_VALUE)
                    .addGroup(emailPanelLayout.createSequentialGroup()
                        .addComponent(secureConnectionNoneRadio, javax.swing.GroupLayout.PREFERRED_SIZE, javax.swing.GroupLayout.DEFAULT_SIZE, javax.swing.GroupLayout.PREFERRED_SIZE)
                        .addPreferredGap(javax.swing.LayoutStyle.ComponentPlacement.RELATED)
                        .addComponent(secureConnectionTLSRadio, javax.swing.GroupLayout.PREFERRED_SIZE, javax.swing.GroupLayout.DEFAULT_SIZE, javax.swing.GroupLayout.PREFERRED_SIZE)
                        .addPreferredGap(javax.swing.LayoutStyle.ComponentPlacement.RELATED)
                        .addComponent(secureConnectionSSLRadio, javax.swing.GroupLayout.PREFERRED_SIZE, javax.swing.GroupLayout.DEFAULT_SIZE, javax.swing.GroupLayout.PREFERRED_SIZE))
                    .addGroup(emailPanelLayout.createSequentialGroup()
                        .addComponent(requireAuthenticationYesRadio, javax.swing.GroupLayout.PREFERRED_SIZE, javax.swing.GroupLayout.DEFAULT_SIZE, javax.swing.GroupLayout.PREFERRED_SIZE)
                        .addPreferredGap(javax.swing.LayoutStyle.ComponentPlacement.RELATED)
                        .addComponent(requireAuthenticationNoRadio, javax.swing.GroupLayout.PREFERRED_SIZE, javax.swing.GroupLayout.DEFAULT_SIZE, javax.swing.GroupLayout.PREFERRED_SIZE))
                    .addComponent(usernameField, javax.swing.GroupLayout.DEFAULT_SIZE, javax.swing.GroupLayout.DEFAULT_SIZE, Short.MAX_VALUE)
                    .addComponent(passwordField, javax.swing.GroupLayout.DEFAULT_SIZE, javax.swing.GroupLayout.DEFAULT_SIZE, Short.MAX_VALUE))
                .addContainerGap())
        );

        emailPanelLayout.linkSize(javax.swing.SwingConstants.HORIZONTAL, new java.awt.Component[] {defaultFromAddressField, passwordField, smtpHostField, usernameField});

        emailPanelLayout.setVerticalGroup(
            emailPanelLayout.createParallelGroup(javax.swing.GroupLayout.Alignment.LEADING)
            .addGroup(emailPanelLayout.createSequentialGroup()
                .addGroup(emailPanelLayout.createParallelGroup(javax.swing.GroupLayout.Alignment.BASELINE)
                    .addComponent(smtpHostField, javax.swing.GroupLayout.PREFERRED_SIZE, javax.swing.GroupLayout.DEFAULT_SIZE, javax.swing.GroupLayout.PREFERRED_SIZE)
                    .addComponent(smtpHostLabel)
                    .addComponent(testEmailButton))
                .addPreferredGap(javax.swing.LayoutStyle.ComponentPlacement.RELATED)
                .addGroup(emailPanelLayout.createParallelGroup(javax.swing.GroupLayout.Alignment.BASELINE)
                    .addComponent(smtpPortField, javax.swing.GroupLayout.PREFERRED_SIZE, javax.swing.GroupLayout.DEFAULT_SIZE, javax.swing.GroupLayout.PREFERRED_SIZE)
                    .addComponent(smtpPortLabel))
                .addPreferredGap(javax.swing.LayoutStyle.ComponentPlacement.RELATED)
                .addGroup(emailPanelLayout.createParallelGroup(javax.swing.GroupLayout.Alignment.BASELINE)
                    .addComponent(smtpTimeoutField, javax.swing.GroupLayout.PREFERRED_SIZE, javax.swing.GroupLayout.DEFAULT_SIZE, javax.swing.GroupLayout.PREFERRED_SIZE)
                    .addComponent(smtpTimeoutLabel))
                .addPreferredGap(javax.swing.LayoutStyle.ComponentPlacement.RELATED)
                .addGroup(emailPanelLayout.createParallelGroup(javax.swing.GroupLayout.Alignment.BASELINE)
                    .addComponent(defaultFromAddressLabel)
                    .addComponent(defaultFromAddressField, javax.swing.GroupLayout.PREFERRED_SIZE, javax.swing.GroupLayout.DEFAULT_SIZE, javax.swing.GroupLayout.PREFERRED_SIZE))
                .addPreferredGap(javax.swing.LayoutStyle.ComponentPlacement.RELATED)
                .addGroup(emailPanelLayout.createParallelGroup(javax.swing.GroupLayout.Alignment.BASELINE)
                    .addComponent(secureConnectionLabel)
                    .addComponent(secureConnectionNoneRadio, javax.swing.GroupLayout.PREFERRED_SIZE, javax.swing.GroupLayout.DEFAULT_SIZE, javax.swing.GroupLayout.PREFERRED_SIZE)
                    .addComponent(secureConnectionTLSRadio, javax.swing.GroupLayout.PREFERRED_SIZE, javax.swing.GroupLayout.DEFAULT_SIZE, javax.swing.GroupLayout.PREFERRED_SIZE)
                    .addComponent(secureConnectionSSLRadio, javax.swing.GroupLayout.PREFERRED_SIZE, javax.swing.GroupLayout.DEFAULT_SIZE, javax.swing.GroupLayout.PREFERRED_SIZE))
                .addPreferredGap(javax.swing.LayoutStyle.ComponentPlacement.RELATED)
                .addGroup(emailPanelLayout.createParallelGroup(javax.swing.GroupLayout.Alignment.BASELINE)
                    .addComponent(requireAuthenticationLabel)
                    .addComponent(requireAuthenticationYesRadio, javax.swing.GroupLayout.PREFERRED_SIZE, javax.swing.GroupLayout.DEFAULT_SIZE, javax.swing.GroupLayout.PREFERRED_SIZE)
                    .addComponent(requireAuthenticationNoRadio, javax.swing.GroupLayout.PREFERRED_SIZE, javax.swing.GroupLayout.DEFAULT_SIZE, javax.swing.GroupLayout.PREFERRED_SIZE))
                .addPreferredGap(javax.swing.LayoutStyle.ComponentPlacement.RELATED)
                .addGroup(emailPanelLayout.createParallelGroup(javax.swing.GroupLayout.Alignment.BASELINE)
                    .addComponent(usernameField, javax.swing.GroupLayout.PREFERRED_SIZE, javax.swing.GroupLayout.DEFAULT_SIZE, javax.swing.GroupLayout.PREFERRED_SIZE)
                    .addComponent(usernameLabel))
                .addPreferredGap(javax.swing.LayoutStyle.ComponentPlacement.RELATED)
                .addGroup(emailPanelLayout.createParallelGroup(javax.swing.GroupLayout.Alignment.BASELINE)
                    .addComponent(passwordLabel)
                    .addComponent(passwordField, javax.swing.GroupLayout.PREFERRED_SIZE, javax.swing.GroupLayout.DEFAULT_SIZE, javax.swing.GroupLayout.PREFERRED_SIZE)))
        );

        generalPanel.setBackground(new java.awt.Color(255, 255, 255));
        generalPanel.setBorder(javax.swing.BorderFactory.createTitledBorder(javax.swing.BorderFactory.createMatteBorder(1, 0, 0, 0, new java.awt.Color(204, 204, 204)), "General", javax.swing.border.TitledBorder.DEFAULT_JUSTIFICATION, javax.swing.border.TitledBorder.DEFAULT_POSITION, new java.awt.Font("Tahoma", 1, 11))); // NOI18N

        provideUsageStatsLabel.setText("Provide usage statistics:");

        provideUsageStatsYesRadio.setBackground(new java.awt.Color(255, 255, 255));
        provideUsageStatsYesRadio.setBorder(javax.swing.BorderFactory.createEmptyBorder(0, 0, 0, 0));
        provideUsageStatsButtonGroup.add(provideUsageStatsYesRadio);
        provideUsageStatsYesRadio.setText("Yes");
        provideUsageStatsYesRadio.setToolTipText("<html>Toggles sending usage statistics to NextGen Healthcare.  These statistics <br>do not contain any PHI or channel/script implementations,<br> and help NextGen Healthcare determine which connectors or areas of<br>NextGen Connect are most widely used.</html>");
        provideUsageStatsYesRadio.setMargin(new java.awt.Insets(0, 0, 0, 0));

        provideUsageStatsNoRadio.setBackground(new java.awt.Color(255, 255, 255));
        provideUsageStatsNoRadio.setBorder(javax.swing.BorderFactory.createEmptyBorder(0, 0, 0, 0));
        provideUsageStatsButtonGroup.add(provideUsageStatsNoRadio);
        provideUsageStatsNoRadio.setText("No");
        provideUsageStatsNoRadio.setToolTipText("<html>Toggles sending usage statistics to NextGen Healthcare.  These statistics <br>do not contain any PHI or channel/script implementations,<br> and help NextGen Healthcare determine which connectors or areas of<br>NextGen Connect are most widely used.</html>");
        provideUsageStatsNoRadio.setMargin(new java.awt.Insets(0, 0, 0, 0));

        provideUsageStatsMoreInfoLabel.setText("<html><font color=blue><u>More Info</u></font></html>");
        provideUsageStatsMoreInfoLabel.addMouseListener(new java.awt.event.MouseAdapter() {
            public void mouseClicked(java.awt.event.MouseEvent evt) {
                provideUsageStatsMoreInfoLabelMouseClicked(evt);
            }
        });
=======
        smtpPortLabel = new JLabel("SMTP Port:");
        smtpPortField = new MirthTextField();
        smtpPortField.setToolTipText("SMTP port used for global SMTP settings.");
>>>>>>> daa5fac2

        smtpTimeoutLabel = new JLabel("Send Timeout (ms):");
        smtpTimeoutField = new MirthTextField();
        smtpTimeoutField.setToolTipText("SMTP socket connection timeout in milliseconds used for global SMTP settings.");

        defaultFromAddressLabel = new JLabel("Default From Address:");
        defaultFromAddressField = new MirthTextField();
        defaultFromAddressField.setToolTipText("Default \"from\" email address used for global SMTP settings.");

        secureConnectionLabel = new JLabel("Secure Connection:");
        secureConnectionButtonGroup = new ButtonGroup();

<<<<<<< HEAD
        environmentNameField.setToolTipText("<html>The name of this NextGen Connect environment. There is one environment name per NextGen Connect database.</html>");
=======
        secureConnectionNoneRadio = new MirthRadioButton("None");
        secureConnectionNoneRadio.setBackground(getBackground());
        secureConnectionNoneRadio.setSelected(true);
        secureConnectionNoneRadio.setToolTipText("Toggles STARTTLS and SSL connections for global SMTP settings.");
        secureConnectionButtonGroup.add(secureConnectionNoneRadio);
>>>>>>> daa5fac2

        secureConnectionTLSRadio = new MirthRadioButton("STARTTLS");
        secureConnectionTLSRadio.setBackground(getBackground());
        secureConnectionTLSRadio.setToolTipText("Toggles STARTTLS and SSL connections for global SMTP settings.");
        secureConnectionButtonGroup.add(secureConnectionTLSRadio);

        secureConnectionSSLRadio = new MirthRadioButton("SSL");
        secureConnectionSSLRadio.setBackground(getBackground());
        secureConnectionSSLRadio.setToolTipText("Toggles STARTTLS and SSL connections for global SMTP settings.");
        secureConnectionButtonGroup.add(secureConnectionSSLRadio);

        requireAuthenticationLabel = new JLabel("Require Authentication:");
        requireAuthenticationButtonGroup = new ButtonGroup();

        requireAuthenticationYesRadio = new MirthRadioButton("Yes");
        requireAuthenticationYesRadio.setBackground(getBackground());
        requireAuthenticationYesRadio.setSelected(true);
        requireAuthenticationYesRadio.setToolTipText("Toggles authentication for global SMTP settings.");
        requireAuthenticationYesRadio.addActionListener(new ActionListener() {
            public void actionPerformed(ActionEvent evt) {
                requireAuthenticationYesRadioActionPerformed(evt);
            }
        });
        requireAuthenticationButtonGroup.add(requireAuthenticationYesRadio);

        requireAuthenticationNoRadio = new MirthRadioButton("No");
        requireAuthenticationNoRadio.setBackground(getBackground());
        requireAuthenticationNoRadio.setToolTipText("Toggles authentication for global SMTP settings.");
        requireAuthenticationNoRadio.addActionListener(new ActionListener() {
            public void actionPerformed(ActionEvent evt) {
                requireAuthenticationNoRadioActionPerformed(evt);
            }
        });
        requireAuthenticationButtonGroup.add(requireAuthenticationNoRadio);

        usernameLabel = new JLabel("Username:");
        usernameField = new MirthTextField();
        usernameField.setToolTipText("Username for global SMTP settings.");

        passwordLabel = new JLabel("Password:");
        passwordField = new MirthPasswordField();
        passwordField.setToolTipText("Password for global SMTP settings.");
    }

    private void initLayout() {
        setLayout(new MigLayout("insets 12, novisualpadding, hidemode 3, fill, gap 6", "", "[][][][grow]"));

        generalPanel.setLayout(new MigLayout("insets 12, novisualpadding, hidemode 3, fill, gap 6", "[]12[][grow]", ""));
        generalPanel.add(environmentNameLabel, "right");
        generalPanel.add(environmentNameField, "w 168!");
        generalPanel.add(serverNameLabel, "newline, right");
        generalPanel.add(serverNameField, "w 168!");
        generalPanel.add(defaultAdministratorColorLabel, "newline, right");
        generalPanel.add(defaultAdministratorColorButton, "h 22!, w 22!");
        generalPanel.add(provideUsageStatsLabel, "newline, right");
        generalPanel.add(provideUsageStatsYesRadio, "split 3");
        generalPanel.add(provideUsageStatsNoRadio);
        generalPanel.add(provideUsageStatsMoreInfoLabel, "gapbefore 12");
        add(generalPanel, "growx");

        channelPanel.setLayout(new MigLayout("insets 12, novisualpadding, hidemode 3, fill, gap 6", "[]12[][grow]", ""));
        channelPanel.add(clearGlobalMapLabel, "right");
        channelPanel.add(clearGlobalMapYesRadio, "split 2");
        channelPanel.add(clearGlobalMapNoRadio);
        channelPanel.add(queueBufferSizeLabel, "newline, right");
        channelPanel.add(queueBufferSizeField, "w 50!");
        channelPanel.add(defaultMetaDataLabel, "newline, right");
        channelPanel.add(defaultMetaDataSourceCheckBox, "split 3");
        channelPanel.add(defaultMetaDataTypeCheckBox);
        channelPanel.add(defaultMetaDataVersionCheckBox);
        add(channelPanel, "newline, growx");

        emailPanel.setLayout(new MigLayout("insets 12, novisualpadding, hidemode 3, fill, gap 6", "[]12[][grow]", "[][][][][][][][][grow]"));
        emailPanel.add(smtpHostLabel, "right");
        emailPanel.add(smtpHostField, "w 117!, split 2");
        emailPanel.add(testEmailButton);
        emailPanel.add(smtpPortLabel, "newline, right");
        emailPanel.add(smtpPortField, "w 50!");
        emailPanel.add(smtpTimeoutLabel, "newline, right");
        emailPanel.add(smtpTimeoutField, "w 75!");
        emailPanel.add(defaultFromAddressLabel, "newline, right");
        emailPanel.add(defaultFromAddressField, "w 117!");
        emailPanel.add(secureConnectionLabel, "newline, right");
        emailPanel.add(secureConnectionNoneRadio, "split 3");
        emailPanel.add(secureConnectionTLSRadio);
        emailPanel.add(secureConnectionSSLRadio);
        emailPanel.add(requireAuthenticationLabel, "newline, right");
        emailPanel.add(requireAuthenticationYesRadio, "split 2");
        emailPanel.add(requireAuthenticationNoRadio);
        emailPanel.add(usernameLabel, "newline, right");
        emailPanel.add(usernameField, "w 117!");
        emailPanel.add(passwordLabel, "newline, right");
        emailPanel.add(passwordField, "w 117!");
        add(emailPanel, "newline, growx");
    }

    private void provideUsageStatsMoreInfoLabelMouseClicked(MouseEvent evt) {
        BareBonesBrowserLaunch.openURL(UIConstants.PRIVACY_URL);
    }

    private void requireAuthenticationNoRadioActionPerformed(ActionEvent evt) {
        usernameField.setEnabled(false);
        passwordField.setEnabled(false);
        usernameLabel.setEnabled(false);
        passwordLabel.setEnabled(false);
    }

    private void requireAuthenticationYesRadioActionPerformed(ActionEvent evt) {
        usernameField.setEnabled(true);
        passwordField.setEnabled(true);
        usernameLabel.setEnabled(true);
        passwordLabel.setEnabled(true);
    }

    private void testEmailButtonActionPerformed(ActionEvent evt) {
        resetInvalidSettings();
        ServerSettings serverSettings = getServerSettings();
        StringBuilder invalidFields = new StringBuilder();

        if (StringUtils.isBlank(serverSettings.getSmtpHost())) {
            smtpHostField.setBackground(UIConstants.INVALID_COLOR);
            invalidFields.append("\"SMTP Host\" is required\n");
        }

        if (StringUtils.isBlank(serverSettings.getSmtpPort())) {
            smtpPortField.setBackground(UIConstants.INVALID_COLOR);
            invalidFields.append("\"SMTP Port\" is required\n");
        }

        if (StringUtils.isBlank(serverSettings.getSmtpTimeout())) {
            smtpTimeoutField.setBackground(UIConstants.INVALID_COLOR);
            invalidFields.append("\"Send Timeout\" is required\n");
        }

        if (StringUtils.isBlank(serverSettings.getSmtpFrom())) {
            defaultFromAddressField.setBackground(UIConstants.INVALID_COLOR);
            invalidFields.append("\"Default From Address\" is required\n");
        }

        if (serverSettings.getSmtpAuth()) {
            if (StringUtils.isBlank(serverSettings.getSmtpUsername())) {
                usernameField.setBackground(UIConstants.INVALID_COLOR);
                invalidFields.append("\"Username\" is required\n");
            }

            if (StringUtils.isBlank(serverSettings.getSmtpPassword())) {
                passwordField.setBackground(UIConstants.INVALID_COLOR);
                invalidFields.append("\"Password\" is required\n");
            }
        }

        String errors = invalidFields.toString();
        if (StringUtils.isNotBlank(errors)) {
            PlatformUI.MIRTH_FRAME.alertCustomError(PlatformUI.MIRTH_FRAME, errors, "Please fix the following errors before sending a test email:");
            return;
        }

        String sendToEmail = (String) DisplayUtil.showInputDialog(PlatformUI.MIRTH_FRAME, "Send test email to:", "Send Test Email", JOptionPane.INFORMATION_MESSAGE, null, null, serverSettings.getSmtpFrom());

        if (StringUtils.isNotBlank(sendToEmail)) {
            try {
                new InternetAddress(sendToEmail).validate();
            } catch (Exception error) {
                PlatformUI.MIRTH_FRAME.alertWarning(PlatformUI.MIRTH_FRAME, "The Send To Address is invalid: " + error.getMessage());
                return;
            }

            final Properties properties = new Properties();
            properties.put("port", serverSettings.getSmtpPort());
            properties.put("encryption", serverSettings.getSmtpSecure());
            properties.put("host", serverSettings.getSmtpHost());
            properties.put("timeout", serverSettings.getSmtpTimeout());
            properties.put("authentication", String.valueOf(serverSettings.getSmtpAuth()));
            properties.put("username", serverSettings.getSmtpUsername());
            properties.put("password", serverSettings.getSmtpPassword());
            properties.put("toAddress", sendToEmail);
            properties.put("fromAddress", serverSettings.getSmtpFrom());

            final String workingId = PlatformUI.MIRTH_FRAME.startWorking("Sending test email...");

            SwingWorker worker = new SwingWorker<Void, Void>() {

                public Void doInBackground() {

                    try {
                        ConnectionTestResponse response = (ConnectionTestResponse) PlatformUI.MIRTH_FRAME.mirthClient.sendTestEmail(properties);

                        if (response == null) {
                            PlatformUI.MIRTH_FRAME.alertError(PlatformUI.MIRTH_FRAME, "Failed to send email.");
                        } else if (response.getType().equals(ConnectionTestResponse.Type.SUCCESS)) {
                            PlatformUI.MIRTH_FRAME.alertInformation(PlatformUI.MIRTH_FRAME, response.getMessage());
                        } else {
                            PlatformUI.MIRTH_FRAME.alertWarning(PlatformUI.MIRTH_FRAME, response.getMessage());
                        }

                        return null;
                    } catch (Exception e) {
                        PlatformUI.MIRTH_FRAME.alertThrowable(PlatformUI.MIRTH_FRAME, e);
                        return null;
                    }
                }

                public void done() {
                    PlatformUI.MIRTH_FRAME.stopWorking(workingId);
                }
            };

            worker.execute();
        }
    }

    private JPanel generalPanel;
    private JLabel environmentNameLabel;
    private MirthTextField environmentNameField;
    private JLabel serverNameLabel;
    private MirthTextField serverNameField;
    private JLabel defaultAdministratorColorLabel;
    private JButton defaultAdministratorColorButton;

    private JLabel provideUsageStatsLabel;
    private ButtonGroup provideUsageStatsButtonGroup;
    private MirthRadioButton provideUsageStatsYesRadio;
    private MirthRadioButton provideUsageStatsNoRadio;
    private JLabel provideUsageStatsMoreInfoLabel;

    private JPanel channelPanel;
    private JLabel clearGlobalMapLabel;
    private ButtonGroup clearGlobalMapButtonGroup;
    private MirthRadioButton clearGlobalMapYesRadio;
    private MirthRadioButton clearGlobalMapNoRadio;
    private JLabel queueBufferSizeLabel;
    private MirthTextField queueBufferSizeField;
    private JLabel defaultMetaDataLabel;
    private MirthCheckBox defaultMetaDataSourceCheckBox;
    private MirthCheckBox defaultMetaDataTypeCheckBox;
    private MirthCheckBox defaultMetaDataVersionCheckBox;

    private JPanel emailPanel;
    private JLabel smtpHostLabel;
    private MirthTextField smtpHostField;
    private JButton testEmailButton;
    private JLabel smtpPortLabel;
    private MirthTextField smtpPortField;
    private JLabel smtpTimeoutLabel;
    private MirthTextField smtpTimeoutField;
    private JLabel defaultFromAddressLabel;
    private MirthTextField defaultFromAddressField;
    private JLabel secureConnectionLabel;
    private ButtonGroup secureConnectionButtonGroup;
    private MirthRadioButton secureConnectionNoneRadio;
    private MirthRadioButton secureConnectionSSLRadio;
    private MirthRadioButton secureConnectionTLSRadio;
    private JLabel requireAuthenticationLabel;
    private ButtonGroup requireAuthenticationButtonGroup;
    private MirthRadioButton requireAuthenticationYesRadio;
    private MirthRadioButton requireAuthenticationNoRadio;
    private JLabel usernameLabel;
    private MirthTextField usernameField;
    private JLabel passwordLabel;
    private MirthPasswordField passwordField;
}<|MERGE_RESOLUTION|>--- conflicted
+++ resolved
@@ -598,7 +598,7 @@
 
         environmentNameLabel = new JLabel("Environment name:");
         environmentNameField = new MirthTextField();
-        environmentNameField.setToolTipText("<html>The name of this Mirth Connect environment. There is one environment name per Mirth Connect database.</html>");
+        environmentNameField.setToolTipText("<html>The name of this NextGen Connect environment. There is one environment name per NextGen Connect database.</html>");
 
         serverNameLabel = new JLabel("Server name:");
         serverNameField = new MirthTextField();
@@ -626,12 +626,12 @@
 
         provideUsageStatsYesRadio = new MirthRadioButton("Yes");
         provideUsageStatsYesRadio.setBackground(getBackground());
-        provideUsageStatsYesRadio.setToolTipText("<html>Toggles sending usage statistics to Mirth.  These statistics <br>do not contain any PHI or channel/script implementations,<br> and help Mirth determine which connectors or areas of<br>Mirth Connect are most widely used.</html>");
+        provideUsageStatsYesRadio.setToolTipText("<html>Toggles sending usage statistics to NextGen Healthcare.  These statistics <br>do not contain any PHI or channel/script implementations,<br> and help NextGen Healthcare determine which connectors or areas of<br>NextGen Connect are most widely used.</html>");
         provideUsageStatsButtonGroup.add(provideUsageStatsYesRadio);
 
         provideUsageStatsNoRadio = new MirthRadioButton("No");
         provideUsageStatsNoRadio.setBackground(getBackground());
-        provideUsageStatsNoRadio.setToolTipText("<html>Toggles sending usage statistics to Mirth.  These statistics <br>do not contain any PHI or channel/script implementations,<br> and help Mirth determine which connectors or areas of<br>Mirth Connect are most widely used.</html>");
+        provideUsageStatsNoRadio.setToolTipText("<html>Toggles sending usage statistics to NextGen Healthcare.  These statistics <br>do not contain any PHI or channel/script implementations,<br> and help NextGen Healthcare determine which connectors or areas of<br>NextGen Connect are most widely used.</html>");
         provideUsageStatsButtonGroup.add(provideUsageStatsNoRadio);
 
         provideUsageStatsMoreInfoLabel = new JLabel("<html><font color=blue><u>More Info</u></font></html>");
@@ -692,118 +692,9 @@
             }
         });
 
-<<<<<<< HEAD
-        javax.swing.GroupLayout emailPanelLayout = new javax.swing.GroupLayout(emailPanel);
-        emailPanel.setLayout(emailPanelLayout);
-        emailPanelLayout.setHorizontalGroup(
-            emailPanelLayout.createParallelGroup(javax.swing.GroupLayout.Alignment.LEADING)
-            .addGroup(emailPanelLayout.createSequentialGroup()
-                .addContainerGap()
-                .addGroup(emailPanelLayout.createParallelGroup(javax.swing.GroupLayout.Alignment.TRAILING)
-                    .addComponent(passwordLabel)
-                    .addComponent(usernameLabel)
-                    .addComponent(requireAuthenticationLabel)
-                    .addComponent(secureConnectionLabel)
-                    .addComponent(defaultFromAddressLabel)
-                    .addComponent(smtpPortLabel)
-                    .addComponent(smtpHostLabel)
-                    .addComponent(smtpTimeoutLabel))
-                .addPreferredGap(javax.swing.LayoutStyle.ComponentPlacement.RELATED)
-                .addGroup(emailPanelLayout.createParallelGroup(javax.swing.GroupLayout.Alignment.LEADING)
-                    .addComponent(smtpTimeoutField, javax.swing.GroupLayout.PREFERRED_SIZE, 75, javax.swing.GroupLayout.PREFERRED_SIZE)
-                    .addGroup(emailPanelLayout.createSequentialGroup()
-                        .addComponent(smtpHostField, javax.swing.GroupLayout.PREFERRED_SIZE, 117, javax.swing.GroupLayout.PREFERRED_SIZE)
-                        .addPreferredGap(javax.swing.LayoutStyle.ComponentPlacement.RELATED)
-                        .addComponent(testEmailButton))
-                    .addComponent(smtpPortField, javax.swing.GroupLayout.PREFERRED_SIZE, 50, javax.swing.GroupLayout.PREFERRED_SIZE)
-                    .addComponent(defaultFromAddressField, javax.swing.GroupLayout.DEFAULT_SIZE, javax.swing.GroupLayout.DEFAULT_SIZE, Short.MAX_VALUE)
-                    .addGroup(emailPanelLayout.createSequentialGroup()
-                        .addComponent(secureConnectionNoneRadio, javax.swing.GroupLayout.PREFERRED_SIZE, javax.swing.GroupLayout.DEFAULT_SIZE, javax.swing.GroupLayout.PREFERRED_SIZE)
-                        .addPreferredGap(javax.swing.LayoutStyle.ComponentPlacement.RELATED)
-                        .addComponent(secureConnectionTLSRadio, javax.swing.GroupLayout.PREFERRED_SIZE, javax.swing.GroupLayout.DEFAULT_SIZE, javax.swing.GroupLayout.PREFERRED_SIZE)
-                        .addPreferredGap(javax.swing.LayoutStyle.ComponentPlacement.RELATED)
-                        .addComponent(secureConnectionSSLRadio, javax.swing.GroupLayout.PREFERRED_SIZE, javax.swing.GroupLayout.DEFAULT_SIZE, javax.swing.GroupLayout.PREFERRED_SIZE))
-                    .addGroup(emailPanelLayout.createSequentialGroup()
-                        .addComponent(requireAuthenticationYesRadio, javax.swing.GroupLayout.PREFERRED_SIZE, javax.swing.GroupLayout.DEFAULT_SIZE, javax.swing.GroupLayout.PREFERRED_SIZE)
-                        .addPreferredGap(javax.swing.LayoutStyle.ComponentPlacement.RELATED)
-                        .addComponent(requireAuthenticationNoRadio, javax.swing.GroupLayout.PREFERRED_SIZE, javax.swing.GroupLayout.DEFAULT_SIZE, javax.swing.GroupLayout.PREFERRED_SIZE))
-                    .addComponent(usernameField, javax.swing.GroupLayout.DEFAULT_SIZE, javax.swing.GroupLayout.DEFAULT_SIZE, Short.MAX_VALUE)
-                    .addComponent(passwordField, javax.swing.GroupLayout.DEFAULT_SIZE, javax.swing.GroupLayout.DEFAULT_SIZE, Short.MAX_VALUE))
-                .addContainerGap())
-        );
-
-        emailPanelLayout.linkSize(javax.swing.SwingConstants.HORIZONTAL, new java.awt.Component[] {defaultFromAddressField, passwordField, smtpHostField, usernameField});
-
-        emailPanelLayout.setVerticalGroup(
-            emailPanelLayout.createParallelGroup(javax.swing.GroupLayout.Alignment.LEADING)
-            .addGroup(emailPanelLayout.createSequentialGroup()
-                .addGroup(emailPanelLayout.createParallelGroup(javax.swing.GroupLayout.Alignment.BASELINE)
-                    .addComponent(smtpHostField, javax.swing.GroupLayout.PREFERRED_SIZE, javax.swing.GroupLayout.DEFAULT_SIZE, javax.swing.GroupLayout.PREFERRED_SIZE)
-                    .addComponent(smtpHostLabel)
-                    .addComponent(testEmailButton))
-                .addPreferredGap(javax.swing.LayoutStyle.ComponentPlacement.RELATED)
-                .addGroup(emailPanelLayout.createParallelGroup(javax.swing.GroupLayout.Alignment.BASELINE)
-                    .addComponent(smtpPortField, javax.swing.GroupLayout.PREFERRED_SIZE, javax.swing.GroupLayout.DEFAULT_SIZE, javax.swing.GroupLayout.PREFERRED_SIZE)
-                    .addComponent(smtpPortLabel))
-                .addPreferredGap(javax.swing.LayoutStyle.ComponentPlacement.RELATED)
-                .addGroup(emailPanelLayout.createParallelGroup(javax.swing.GroupLayout.Alignment.BASELINE)
-                    .addComponent(smtpTimeoutField, javax.swing.GroupLayout.PREFERRED_SIZE, javax.swing.GroupLayout.DEFAULT_SIZE, javax.swing.GroupLayout.PREFERRED_SIZE)
-                    .addComponent(smtpTimeoutLabel))
-                .addPreferredGap(javax.swing.LayoutStyle.ComponentPlacement.RELATED)
-                .addGroup(emailPanelLayout.createParallelGroup(javax.swing.GroupLayout.Alignment.BASELINE)
-                    .addComponent(defaultFromAddressLabel)
-                    .addComponent(defaultFromAddressField, javax.swing.GroupLayout.PREFERRED_SIZE, javax.swing.GroupLayout.DEFAULT_SIZE, javax.swing.GroupLayout.PREFERRED_SIZE))
-                .addPreferredGap(javax.swing.LayoutStyle.ComponentPlacement.RELATED)
-                .addGroup(emailPanelLayout.createParallelGroup(javax.swing.GroupLayout.Alignment.BASELINE)
-                    .addComponent(secureConnectionLabel)
-                    .addComponent(secureConnectionNoneRadio, javax.swing.GroupLayout.PREFERRED_SIZE, javax.swing.GroupLayout.DEFAULT_SIZE, javax.swing.GroupLayout.PREFERRED_SIZE)
-                    .addComponent(secureConnectionTLSRadio, javax.swing.GroupLayout.PREFERRED_SIZE, javax.swing.GroupLayout.DEFAULT_SIZE, javax.swing.GroupLayout.PREFERRED_SIZE)
-                    .addComponent(secureConnectionSSLRadio, javax.swing.GroupLayout.PREFERRED_SIZE, javax.swing.GroupLayout.DEFAULT_SIZE, javax.swing.GroupLayout.PREFERRED_SIZE))
-                .addPreferredGap(javax.swing.LayoutStyle.ComponentPlacement.RELATED)
-                .addGroup(emailPanelLayout.createParallelGroup(javax.swing.GroupLayout.Alignment.BASELINE)
-                    .addComponent(requireAuthenticationLabel)
-                    .addComponent(requireAuthenticationYesRadio, javax.swing.GroupLayout.PREFERRED_SIZE, javax.swing.GroupLayout.DEFAULT_SIZE, javax.swing.GroupLayout.PREFERRED_SIZE)
-                    .addComponent(requireAuthenticationNoRadio, javax.swing.GroupLayout.PREFERRED_SIZE, javax.swing.GroupLayout.DEFAULT_SIZE, javax.swing.GroupLayout.PREFERRED_SIZE))
-                .addPreferredGap(javax.swing.LayoutStyle.ComponentPlacement.RELATED)
-                .addGroup(emailPanelLayout.createParallelGroup(javax.swing.GroupLayout.Alignment.BASELINE)
-                    .addComponent(usernameField, javax.swing.GroupLayout.PREFERRED_SIZE, javax.swing.GroupLayout.DEFAULT_SIZE, javax.swing.GroupLayout.PREFERRED_SIZE)
-                    .addComponent(usernameLabel))
-                .addPreferredGap(javax.swing.LayoutStyle.ComponentPlacement.RELATED)
-                .addGroup(emailPanelLayout.createParallelGroup(javax.swing.GroupLayout.Alignment.BASELINE)
-                    .addComponent(passwordLabel)
-                    .addComponent(passwordField, javax.swing.GroupLayout.PREFERRED_SIZE, javax.swing.GroupLayout.DEFAULT_SIZE, javax.swing.GroupLayout.PREFERRED_SIZE)))
-        );
-
-        generalPanel.setBackground(new java.awt.Color(255, 255, 255));
-        generalPanel.setBorder(javax.swing.BorderFactory.createTitledBorder(javax.swing.BorderFactory.createMatteBorder(1, 0, 0, 0, new java.awt.Color(204, 204, 204)), "General", javax.swing.border.TitledBorder.DEFAULT_JUSTIFICATION, javax.swing.border.TitledBorder.DEFAULT_POSITION, new java.awt.Font("Tahoma", 1, 11))); // NOI18N
-
-        provideUsageStatsLabel.setText("Provide usage statistics:");
-
-        provideUsageStatsYesRadio.setBackground(new java.awt.Color(255, 255, 255));
-        provideUsageStatsYesRadio.setBorder(javax.swing.BorderFactory.createEmptyBorder(0, 0, 0, 0));
-        provideUsageStatsButtonGroup.add(provideUsageStatsYesRadio);
-        provideUsageStatsYesRadio.setText("Yes");
-        provideUsageStatsYesRadio.setToolTipText("<html>Toggles sending usage statistics to NextGen Healthcare.  These statistics <br>do not contain any PHI or channel/script implementations,<br> and help NextGen Healthcare determine which connectors or areas of<br>NextGen Connect are most widely used.</html>");
-        provideUsageStatsYesRadio.setMargin(new java.awt.Insets(0, 0, 0, 0));
-
-        provideUsageStatsNoRadio.setBackground(new java.awt.Color(255, 255, 255));
-        provideUsageStatsNoRadio.setBorder(javax.swing.BorderFactory.createEmptyBorder(0, 0, 0, 0));
-        provideUsageStatsButtonGroup.add(provideUsageStatsNoRadio);
-        provideUsageStatsNoRadio.setText("No");
-        provideUsageStatsNoRadio.setToolTipText("<html>Toggles sending usage statistics to NextGen Healthcare.  These statistics <br>do not contain any PHI or channel/script implementations,<br> and help NextGen Healthcare determine which connectors or areas of<br>NextGen Connect are most widely used.</html>");
-        provideUsageStatsNoRadio.setMargin(new java.awt.Insets(0, 0, 0, 0));
-
-        provideUsageStatsMoreInfoLabel.setText("<html><font color=blue><u>More Info</u></font></html>");
-        provideUsageStatsMoreInfoLabel.addMouseListener(new java.awt.event.MouseAdapter() {
-            public void mouseClicked(java.awt.event.MouseEvent evt) {
-                provideUsageStatsMoreInfoLabelMouseClicked(evt);
-            }
-        });
-=======
         smtpPortLabel = new JLabel("SMTP Port:");
         smtpPortField = new MirthTextField();
         smtpPortField.setToolTipText("SMTP port used for global SMTP settings.");
->>>>>>> daa5fac2
 
         smtpTimeoutLabel = new JLabel("Send Timeout (ms):");
         smtpTimeoutField = new MirthTextField();
@@ -816,15 +707,11 @@
         secureConnectionLabel = new JLabel("Secure Connection:");
         secureConnectionButtonGroup = new ButtonGroup();
 
-<<<<<<< HEAD
-        environmentNameField.setToolTipText("<html>The name of this NextGen Connect environment. There is one environment name per NextGen Connect database.</html>");
-=======
         secureConnectionNoneRadio = new MirthRadioButton("None");
         secureConnectionNoneRadio.setBackground(getBackground());
         secureConnectionNoneRadio.setSelected(true);
         secureConnectionNoneRadio.setToolTipText("Toggles STARTTLS and SSL connections for global SMTP settings.");
         secureConnectionButtonGroup.add(secureConnectionNoneRadio);
->>>>>>> daa5fac2
 
         secureConnectionTLSRadio = new MirthRadioButton("STARTTLS");
         secureConnectionTLSRadio.setBackground(getBackground());
