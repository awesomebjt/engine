<?xml version='1.0' encoding='UTF-8'?>
<!DOCTYPE mapper PUBLIC '-//mybatis.org//DTD Mapper 3.0//EN' 'conf/dtd/mybatis-3-mapper.dtd'>

<mapper namespace='User'>
	<resultMap id='get-user-result' type='com.mirth.connect.model.User'>
		<result property='id' column='ID' jdbcType='INTEGER' />
		<result property='username' column='USERNAME' />
		<result property='firstName' column='FIRSTNAME' />
		<result property='lastName' column='LASTNAME' />
		<result property='organization' column='ORGANIZATION' />
		<result property='industry' column='INDUSTRY' />
		<result property='email' column='EMAIL' />
		<result property='phoneNumber' column='PHONENUMBER' />
		<result property='lastLogin' column='LAST_LOGIN' />
		<result property='gracePeriodStart' column='GRACE_PERIOD_START' />
      	<result property='strikeCount' column='STRIKE_COUNT'/>
      	<result property='lastStrikeTime' column='LAST_STRIKE_TIME'/>
		<result property='description' column='DESCRIPTION' />
<<<<<<< HEAD
		<result property='role' column='ROLE'/>
        <result property='country' column='COUNTRY'/>
        <result property='stateTerritory' column='STATETERRITORY'/>
        <result property='userContent' column='USERCONTENT'/>
=======
		<result property='role' column='ROLE' />
		<result property='country' column='COUNTRY' />
		<result property='stateTerritory' column='STATETERRITORY' />
		<result property='userConsent' column='USERCONSENT' />
>>>>>>> 6b6383bd
	</resultMap>
	
	<resultMap id='get-user-credentials' type='com.mirth.connect.model.Credentials'>
		<result property='password' column='PASSWORD' />
		<result property='passwordDate' column='PASSWORD_DATE' />
	</resultMap>
	
	<select id='getUser' parameterType='com.mirth.connect.model.User' resultMap='get-user-result'>
		SELECT ID, USERNAME, FIRSTNAME, LASTNAME, ORGANIZATION, INDUSTRY, EMAIL,
		PHONENUMBER, LAST_LOGIN, GRACE_PERIOD_START, STRIKE_COUNT, LAST_STRIKE_TIME, DESCRIPTION,ROLE, COUNTRY, STATETERRITORY, USERCONSENT
		FROM PERSON
		<where>
			<if test='id != null'>AND ID = #{id}</if>
			<if test='username != null'>AND USERNAME = #{username}</if>
		</where>
	</select>
	
	<select id='getUserCredentials' parameterType='java.lang.Integer' resultMap='get-user-credentials'>
		SELECT PASSWORD, PASSWORD_DATE
		FROM PERSON_PASSWORD
		WHERE PERSON_ID = #{value}
		ORDER BY PASSWORD_DATE DESC
	</select>
	
	<select id='getLatestUserCredentials' parameterType='java.lang.Integer' resultMap='get-user-credentials'>
		SELECT PASSWORD, PASSWORD_DATE
		FROM PERSON_PASSWORD
		WHERE PERSON_ID = #{value}
		ORDER BY PASSWORD_DATE DESC
		LIMIT 1
	</select>
	
	<delete id='prunePasswords' parameterType='java.util.Map'>
		DELETE FROM
		PERSON_PASSWORD
		WHERE PERSON_ID = #{id}
		AND (PASSWORD_DATE <![CDATA[ <= ]]> #{pruneDate} OR PASSWORD_DATE IS NULL)
	</delete>
	
	<insert id='insertUser' parameterType='java.util.Map'>
		INSERT INTO PERSON (USERNAME, FIRSTNAME, LASTNAME, ORGANIZATION, INDUSTRY, EMAIL, PHONENUMBER, DESCRIPTION, LOGGED_IN, LAST_LOGIN, ROLE, COUNTRY, STATETERRITORY, USERCONSENT)
		VALUES (#{username}, #{firstName,jdbcType=VARCHAR}, #{lastName,jdbcType=VARCHAR}, #{organization,jdbcType=VARCHAR}, #{industry,jdbcType=VARCHAR}, #{email,jdbcType=VARCHAR}, #{phoneNumber,jdbcType=VARCHAR}, #{description,jdbcType=VARCHAR}, FALSE, NULL, #{role,jdbcType=VARCHAR}, #{country,jdbcType=VARCHAR}, #{stateTerritory,jdbcType=VARCHAR}, #{userConsent, jdbcType=BOOLEAN})
	</insert>
	
	<update id='updateUser' parameterType='java.util.Map'>
		UPDATE PERSON
		SET
			USERNAME = #{username},
			FIRSTNAME = #{firstName,jdbcType=VARCHAR},
			LASTNAME = #{lastName,jdbcType=VARCHAR},
			ORGANIZATION = #{organization,jdbcType=VARCHAR},
			INDUSTRY = #{industry,jdbcType=VARCHAR},
			EMAIL = #{email,jdbcType=VARCHAR},
			PHONENUMBER = #{phoneNumber,jdbcType=VARCHAR},
			DESCRIPTION = #{description,jdbcType=VARCHAR},
			ROLE = #{role,jdbcType=VARCHAR},
			COUNTRY = #{country,jdbcType=VARCHAR},
			STATETERRITORY = #{stateTerritory,jdbcType=VARCHAR},
<<<<<<< HEAD
			USERCONSENT = #{userConsent,jdbcType=BOOLEAN}
=======
			USERCONSENT = #{userConsent, jdbcType=BOOLEAN}
>>>>>>> 6b6383bd
		WHERE ID = #{id}
	</update>
	
	<insert id='updateUserPassword' parameterType='java.util.Map'>
		INSERT INTO
		PERSON_PASSWORD (PERSON_ID, PASSWORD, PASSWORD_DATE)
		VALUES (#{id}, #{password}, #{passwordDate})
	</insert>
	
	<delete id='deleteUser' parameterType='com.mirth.connect.model.User'>
		DELETE FROM PERSON
		<where>
			<if test='id != null'>AND ID=#{id}</if>
		</where>
	</delete>
	
	<update id='startGracePeriod' parameterType='java.util.Map'>
		UPDATE PERSON
		SET GRACE_PERIOD_START = #{gracePeriodStart}
		WHERE ID = #{id}
	</update>
	
	<update id='clearGracePeriod' parameterType='java.lang.Integer'>
		UPDATE PERSON
		SET GRACE_PERIOD_START = NULL
		WHERE ID = #{value}
	</update>
	
	<update id='incrementStrikes' parameterType='java.lang.Integer'>
		UPDATE PERSON
		SET STRIKE_COUNT = COALESCE(STRIKE_COUNT, 0) + 1,
		LAST_STRIKE_TIME = NOW()
		WHERE ID = #{value}
	</update>
	
	<update id='resetStrikes' parameterType='java.lang.Integer'>
		UPDATE PERSON
		SET STRIKE_COUNT = 0,
		LAST_STRIKE_TIME = NULL
		WHERE ID = #{value}
	</update>
	
	<!-- Login/Logout Procedures -->
	<update id='loginUser' parameterType='java.util.Map'>
		UPDATE PERSON
		SET LOGGED_IN = TRUE, LAST_LOGIN = #{lastLogin}
		WHERE ID = #{id}
	</update>
	
	<update id='logoutUser' parameterType='java.lang.Integer'>
		UPDATE PERSON
		SET LOGGED_IN = FALSE
		WHERE ID = #{value}
	</update>
	
	<select id='isUserLoggedIn' parameterType='java.lang.Integer' resultType='java.lang.Boolean'>
		SELECT LOGGED_IN
		FROM PERSON
		WHERE ID = #{value}
	</select>
	
	<update id='resetUserStatus'>
		UPDATE PERSON
		SET LOGGED_IN = FALSE
	</update>
	
	<select id='selectPreferencesForUser' parameterType='java.lang.String' resultType='KeyValuePair'>
		SELECT NAME AS "key", VALUE AS "value"
		FROM PERSON_PREFERENCE
		WHERE PERSON_ID = #{value}
	</select>
	<select id='selectPreference' parameterType='java.util.Map' resultType='java.lang.String'>
		SELECT VALUE
		FROM PERSON_PREFERENCE
		WHERE PERSON_ID = #{person_id}
		AND NAME = #{name}
	</select>
	<insert id='insertPreference' parameterType='java.util.Map'>
		INSERT INTO
		PERSON_PREFERENCE (PERSON_ID, NAME, VALUE)
		VALUES (#{person_id}, #{name},
		#{value})
	</insert>
	<update id='updatePreference' parameterType='java.util.Map'>
		UPDATE PERSON_PREFERENCE
		SET VALUE = #{value}
		WHERE PERSON_ID = #{person_id} AND NAME = #{name}
	</update>
	<delete id='deletePreference' parameterType='java.util.Map'>
		DELETE FROM PERSON_PREFERENCE
		WHERE PERSON_ID = #{person_id}
		<if test='name != null'>
			AND NAME = #{name}
		</if>
	</delete>
</mapper><|MERGE_RESOLUTION|>--- conflicted
+++ resolved
@@ -16,24 +16,17 @@
       	<result property='strikeCount' column='STRIKE_COUNT'/>
       	<result property='lastStrikeTime' column='LAST_STRIKE_TIME'/>
 		<result property='description' column='DESCRIPTION' />
-<<<<<<< HEAD
-		<result property='role' column='ROLE'/>
-        <result property='country' column='COUNTRY'/>
-        <result property='stateTerritory' column='STATETERRITORY'/>
-        <result property='userContent' column='USERCONTENT'/>
-=======
 		<result property='role' column='ROLE' />
 		<result property='country' column='COUNTRY' />
 		<result property='stateTerritory' column='STATETERRITORY' />
 		<result property='userConsent' column='USERCONSENT' />
->>>>>>> 6b6383bd
 	</resultMap>
-	
+
 	<resultMap id='get-user-credentials' type='com.mirth.connect.model.Credentials'>
 		<result property='password' column='PASSWORD' />
 		<result property='passwordDate' column='PASSWORD_DATE' />
 	</resultMap>
-	
+
 	<select id='getUser' parameterType='com.mirth.connect.model.User' resultMap='get-user-result'>
 		SELECT ID, USERNAME, FIRSTNAME, LASTNAME, ORGANIZATION, INDUSTRY, EMAIL,
 		PHONENUMBER, LAST_LOGIN, GRACE_PERIOD_START, STRIKE_COUNT, LAST_STRIKE_TIME, DESCRIPTION,ROLE, COUNTRY, STATETERRITORY, USERCONSENT
@@ -43,14 +36,14 @@
 			<if test='username != null'>AND USERNAME = #{username}</if>
 		</where>
 	</select>
-	
+
 	<select id='getUserCredentials' parameterType='java.lang.Integer' resultMap='get-user-credentials'>
 		SELECT PASSWORD, PASSWORD_DATE
 		FROM PERSON_PASSWORD
 		WHERE PERSON_ID = #{value}
 		ORDER BY PASSWORD_DATE DESC
 	</select>
-	
+
 	<select id='getLatestUserCredentials' parameterType='java.lang.Integer' resultMap='get-user-credentials'>
 		SELECT PASSWORD, PASSWORD_DATE
 		FROM PERSON_PASSWORD
@@ -58,19 +51,19 @@
 		ORDER BY PASSWORD_DATE DESC
 		LIMIT 1
 	</select>
-	
+
 	<delete id='prunePasswords' parameterType='java.util.Map'>
 		DELETE FROM
 		PERSON_PASSWORD
 		WHERE PERSON_ID = #{id}
 		AND (PASSWORD_DATE <![CDATA[ <= ]]> #{pruneDate} OR PASSWORD_DATE IS NULL)
 	</delete>
-	
+
 	<insert id='insertUser' parameterType='java.util.Map'>
 		INSERT INTO PERSON (USERNAME, FIRSTNAME, LASTNAME, ORGANIZATION, INDUSTRY, EMAIL, PHONENUMBER, DESCRIPTION, LOGGED_IN, LAST_LOGIN, ROLE, COUNTRY, STATETERRITORY, USERCONSENT)
 		VALUES (#{username}, #{firstName,jdbcType=VARCHAR}, #{lastName,jdbcType=VARCHAR}, #{organization,jdbcType=VARCHAR}, #{industry,jdbcType=VARCHAR}, #{email,jdbcType=VARCHAR}, #{phoneNumber,jdbcType=VARCHAR}, #{description,jdbcType=VARCHAR}, FALSE, NULL, #{role,jdbcType=VARCHAR}, #{country,jdbcType=VARCHAR}, #{stateTerritory,jdbcType=VARCHAR}, #{userConsent, jdbcType=BOOLEAN})
 	</insert>
-	
+
 	<update id='updateUser' parameterType='java.util.Map'>
 		UPDATE PERSON
 		SET
@@ -85,77 +78,73 @@
 			ROLE = #{role,jdbcType=VARCHAR},
 			COUNTRY = #{country,jdbcType=VARCHAR},
 			STATETERRITORY = #{stateTerritory,jdbcType=VARCHAR},
-<<<<<<< HEAD
-			USERCONSENT = #{userConsent,jdbcType=BOOLEAN}
-=======
 			USERCONSENT = #{userConsent, jdbcType=BOOLEAN}
->>>>>>> 6b6383bd
 		WHERE ID = #{id}
 	</update>
-	
+
 	<insert id='updateUserPassword' parameterType='java.util.Map'>
 		INSERT INTO
 		PERSON_PASSWORD (PERSON_ID, PASSWORD, PASSWORD_DATE)
 		VALUES (#{id}, #{password}, #{passwordDate})
 	</insert>
-	
+
 	<delete id='deleteUser' parameterType='com.mirth.connect.model.User'>
 		DELETE FROM PERSON
 		<where>
 			<if test='id != null'>AND ID=#{id}</if>
 		</where>
 	</delete>
-	
+
 	<update id='startGracePeriod' parameterType='java.util.Map'>
 		UPDATE PERSON
 		SET GRACE_PERIOD_START = #{gracePeriodStart}
 		WHERE ID = #{id}
 	</update>
-	
+
 	<update id='clearGracePeriod' parameterType='java.lang.Integer'>
 		UPDATE PERSON
 		SET GRACE_PERIOD_START = NULL
 		WHERE ID = #{value}
 	</update>
-	
+
 	<update id='incrementStrikes' parameterType='java.lang.Integer'>
 		UPDATE PERSON
 		SET STRIKE_COUNT = COALESCE(STRIKE_COUNT, 0) + 1,
 		LAST_STRIKE_TIME = NOW()
 		WHERE ID = #{value}
 	</update>
-	
+
 	<update id='resetStrikes' parameterType='java.lang.Integer'>
 		UPDATE PERSON
 		SET STRIKE_COUNT = 0,
 		LAST_STRIKE_TIME = NULL
 		WHERE ID = #{value}
 	</update>
-	
+
 	<!-- Login/Logout Procedures -->
 	<update id='loginUser' parameterType='java.util.Map'>
 		UPDATE PERSON
 		SET LOGGED_IN = TRUE, LAST_LOGIN = #{lastLogin}
 		WHERE ID = #{id}
 	</update>
-	
+
 	<update id='logoutUser' parameterType='java.lang.Integer'>
 		UPDATE PERSON
 		SET LOGGED_IN = FALSE
 		WHERE ID = #{value}
 	</update>
-	
+
 	<select id='isUserLoggedIn' parameterType='java.lang.Integer' resultType='java.lang.Boolean'>
 		SELECT LOGGED_IN
 		FROM PERSON
 		WHERE ID = #{value}
 	</select>
-	
+
 	<update id='resetUserStatus'>
 		UPDATE PERSON
 		SET LOGGED_IN = FALSE
 	</update>
-	
+
 	<select id='selectPreferencesForUser' parameterType='java.lang.String' resultType='KeyValuePair'>
 		SELECT NAME AS "key", VALUE AS "value"
 		FROM PERSON_PREFERENCE
