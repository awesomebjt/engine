--- conflicted
+++ resolved
@@ -1,8 +1,8 @@
 /*
  * Copyright (c) Mirth Corporation. All rights reserved.
- * 
+ *
  * http://www.mirthcorp.com
- * 
+ *
  * The software in this package is published under the terms of the MPL license a copy of which has
  * been included with this distribution in the LICENSE.txt file.
  */
@@ -300,11 +300,7 @@
         for (String channelId : unorderedIds) {
             if (isDeployed(channelId)) {
                 com.mirth.connect.model.Channel channelModel = channelController.getChannelById(channelId);
-<<<<<<< HEAD
                 unorderedUndeployTasks.add(createUndeployTask(channelId, channelModel.getUndeployScript(), context));
-=======
-                unorderedUndeployTasks.add(createUndeployTask(channelId, channelModel.getUndeployScript() , context));
->>>>>>> 70279741
                 hasUndeployTasks = true;
             }
 
@@ -325,11 +321,7 @@
                         hasUndeployTasks = true;
                     }
 
-<<<<<<< HEAD
                     deployTasks.add(createDeployTask(channelId, null, null, context, debugOptions));
-=======
-                    deployTasks.add(createDeployTask(channelId, null, null, context, debugOptions));                    
->>>>>>> 70279741
                     hasDeployTasks = true;
                 }
 
@@ -1406,7 +1398,7 @@
         // 1. Script is not empty
         // 2. Data Types are different
         // 3. The data type has properties settings that require a transformation
-        // 4. The outbound template is not empty        
+        // 4. The outbound template is not empty
 
         if (!filter.getEnabledElements().isEmpty() || !transformer.getEnabledElements().isEmpty() || !transformer.getInboundDataType().equals(transformer.getOutboundDataType())) {
             runFilterTransformer = true;
@@ -1467,7 +1459,7 @@
         // 1. Script is not empty
         // 2. Data Types are different
         // 3. The data type has properties settings that require a transformation
-        // 4. The outbound template is not empty        
+        // 4. The outbound template is not empty
 
         if (!transformer.getEnabledElements().isEmpty() || !transformer.getInboundDataType().equals(transformer.getOutboundDataType())) {
             runResponseTransformer = true;
@@ -1835,31 +1827,20 @@
             if (channelModel == null || channelModel instanceof InvalidChannel) {
                 return null;
             }
-<<<<<<< HEAD
-
-=======
-            
->>>>>>> 70279741
+
             if (!checkEnabled(channelModel) || isDeployed(channelId)) {
                 return null;
             }
 
             Channel channel = null;
 
-            
+
             try {
                 channel = createChannelFromModel(channelModel, debugOptions);
-<<<<<<< HEAD
-
-=======
-                
-                
->>>>>>> 70279741
+
             } catch (Exception e) {
                 throw new DeployException(e.getMessage(), e);
             }
-            
-            Map<String, MirthContextFactory> contextFactories = new HashMap<>();
 
             Map<String, MirthContextFactory> contextFactories = new HashMap<>();
 
@@ -1872,29 +1853,17 @@
 
                 try {
                     String deployScriptId = ScriptController.getScriptId(ScriptController.DEPLOY_SCRIPT_KEY, getChannelId());
-<<<<<<< HEAD
-                    if (debugOptions.isDeployUndeployPreAndPostProcessorScripts()) {
-                        contextFactory = contextFactoryController.getDebugContextFactory(channelModel.getProperties().getResourceIds().keySet(), getChannelId(), deployScriptId);
-
-                        contextFactory.setContextType(ContextType.CHANNEL_DEPLOY);
-                        contextFactory.setScriptText(channelModel.getDeployScript());
-                        contextFactory.setDebugType(true);
-                        contextFactories.put(deployScriptId, contextFactory);
-                        debugger = JavaScriptUtil.getDebugger(contextFactory, scopeProvider, channelModel, deployScriptId);
-
-                    } else {
-=======
-                    
+
                     if (debugOptions != null) {
                         if (debugOptions.isDeployUndeployPreAndPostProcessorScripts()) {
                             contextFactory = contextFactoryController.getDebugContextFactory(channelModel.getProperties().getResourceIds().keySet(),getChannelId(), deployScriptId);
-                            
+
                             contextFactory.setContextType(ContextType.CHANNEL_DEPLOY);
                             contextFactory.setScriptText(channelModel.getDeployScript());
                             contextFactory.setDebugType(true);
                             contextFactories.put(deployScriptId, contextFactory);
                             debugger = JavaScriptUtil.getDebugger(contextFactory, scopeProvider, channelModel, deployScriptId);
-                        } 
+                        }
                         else {
                             contextFactory = contextFactoryController.getContextFactory(channelModel.getProperties().getResourceIds().keySet());
                             contextFactory.setContextType(ContextType.CHANNEL_DEPLOY);
@@ -1904,7 +1873,6 @@
                         }
                     }
                     else {
->>>>>>> 70279741
                         contextFactory = contextFactoryController.getContextFactory(channelModel.getProperties().getResourceIds().keySet());
                         contextFactory.setContextType(ContextType.CHANNEL_DEPLOY);
                         contextFactory.setScriptText(channelModel.getDeployScript());
@@ -1925,12 +1893,7 @@
                 clearGlobalChannelMap(channelModel);
 
                 try {
-<<<<<<< HEAD
-
-=======
-                    
-                    
->>>>>>> 70279741
+
                     scriptController.executeChannelDeployScript(contextFactory, channelId, channel.getName());
                 } catch (Exception e) {
                     Throwable t = e;
@@ -1954,19 +1917,11 @@
                 donkey.getDeployedChannels().put(channelId, channel);
 
                 try {
-<<<<<<< HEAD
                     if (debugOptions != null) {
                         channel.debugDeploy(debugOptions);
                     } else {
                         channel.deploy();
                     }
-=======
-                	if (debugOptions != null) {
-                		channel.debugDeploy(debugOptions);
-                	} else {
-                		channel.deploy();
-                	}
->>>>>>> 70279741
                 } catch (DeployException e) {
                     donkey.getDeployedChannels().remove(channelId);
                     throw e;
@@ -2024,11 +1979,7 @@
         }
     }
 
-<<<<<<< HEAD
     protected UndeployTask createUndeployTask(String channelId, String unDeployScript, ServerEventContext context) {
-=======
-    protected UndeployTask createUndeployTask(String channelId, String unDeployScript ,ServerEventContext context) {
->>>>>>> 70279741
         return new UndeployTask(channelId, unDeployScript, context);
     }
 
@@ -2038,27 +1989,19 @@
         private String unDeployScript;
         private MirthMain debugger;
 
-<<<<<<< HEAD
         public UndeployTask(String channelId, String unDeployScript, ServerEventContext context) {
-=======
-        public UndeployTask(String channelId, String unDeployScript, ServerEventContext context){
->>>>>>> 70279741
             super(channelId);
             this.context = context;
             this.scopeProvider = new MirthScopeProvider();
             this.unDeployScript = unDeployScript;
-<<<<<<< HEAD
-
-=======
-           
->>>>>>> 70279741
+
         }
 
         @Override
         public Void execute() throws Exception {
             // Get a reference to the deployed channel for later
             Channel channel = getDeployedChannel(channelId);
-            
+
             if (channel != null) {
                 doUndeploy(channel);
             }
@@ -2067,11 +2010,7 @@
         }
 
         public void doUndeploy(Channel channel) throws Exception {
-<<<<<<< HEAD
-
-=======
-           
->>>>>>> 70279741
+
             if (channel.isActive()) {
                 channel.stop();
             }
@@ -2104,53 +2043,26 @@
 
                 // Execute channel undeploy script
                 String undeployScriptId = null;
-<<<<<<< HEAD
+
                 try {
 
                     try {
                         MirthContextFactory contextFactory;
                         undeployScriptId = ScriptController.getScriptId(ScriptController.UNDEPLOY_SCRIPT_KEY, getChannelId());
-                        if (channel.getDebugOptions().isDeployUndeployPreAndPostProcessorScripts()) {
-
-                            contextFactory = contextFactoryController.getDebugContextFactory(channel.getResourceIds(), getChannelId(), undeployScriptId);
-                            contextFactory.setContextType(ContextType.CHANNEL_UNDEPLOY);
-                            contextFactory.setDebugType(true);
-
-                            debugger = JavaScriptUtil.getDebugger(contextFactory, scopeProvider, channel, undeployScriptId);
-                            JavaScriptUtil.compileAndAddScript(channel.getChannelId(), contextFactory, undeployScriptId, unDeployScript, ContextType.CHANNEL_UNDEPLOY, null, null);
-
-                        } else {
-                            contextFactory = contextFactoryController.getContextFactory(channel.getResourceIds());
-                            contextFactory.setContextType(ContextType.CHANNEL_UNDEPLOY);
-                            contextFactory.setDebugType(false);
-                            if (!channel.getContextFactoryId().equals(contextFactory.getId())) {
-                                JavaScriptUtil.recompileChannelScript(contextFactory, channelId, ScriptController.UNDEPLOY_SCRIPT_KEY);
-                                channel.setContextFactoryId(contextFactory.getId());
-                            }
-                        }
-
-                        scriptController.executeChannelUndeployScript(contextFactory, channelId, channel.getName());
-=======
-                
-                try {
-                    
-                    try {
-                        MirthContextFactory contextFactory;
-                        undeployScriptId = ScriptController.getScriptId(ScriptController.UNDEPLOY_SCRIPT_KEY, getChannelId());
-                        
+
                         DebugOptions debugOptions = channel.getDebugOptions();
-                        
+
                         if (debugOptions != null) {
                             if(channel.getDebugOptions().isDeployUndeployPreAndPostProcessorScripts()) {
-                                
+
                                 contextFactory = contextFactoryController.getDebugContextFactory(channel.getResourceIds(),getChannelId(), undeployScriptId);
                                 contextFactory.setContextType(ContextType.CHANNEL_UNDEPLOY);
                                 contextFactory.setDebugType(true);
-                               
+
                                 debugger = JavaScriptUtil.getDebugger(contextFactory, scopeProvider, channel, undeployScriptId);
                                 JavaScriptUtil.compileAndAddScript(channel.getChannelId(), contextFactory, undeployScriptId, unDeployScript, ContextType.CHANNEL_UNDEPLOY, null, null);
-    
-                                
+
+
                             } else {
                                 contextFactory = contextFactoryController.getContextFactory(channel.getResourceIds());
                                 contextFactory.setContextType(ContextType.CHANNEL_UNDEPLOY);
@@ -2158,33 +2070,28 @@
                                 if (!channel.getContextFactoryId().equals(contextFactory.getId())) {
                                     JavaScriptUtil.recompileChannelScript(contextFactory, channelId, ScriptController.UNDEPLOY_SCRIPT_KEY);
                                     channel.setContextFactoryId(contextFactory.getId());
-                                } 
+                                }
                             }
                         }
-                        
+
                         else {
 
                             contextFactory = contextFactoryController.getContextFactory(channel.getResourceIds());
                             contextFactory.setContextType(ContextType.CHANNEL_UNDEPLOY);
                             contextFactory.setDebugType(false);
-                            
+
                             if (!channel.getContextFactoryId().equals(contextFactory.getId())) {
                                 JavaScriptUtil.recompileChannelScript(contextFactory, channelId, ScriptController.UNDEPLOY_SCRIPT_KEY);
                                 channel.setContextFactoryId(contextFactory.getId());
-                            } 
-                        
+                            }
+
                         scriptController.executeChannelUndeployScript(contextFactory, channelId, channel.getName());
                         }
->>>>>>> 70279741
 
                     } catch (Exception e) {
                         throw new DeployException("Failed to deploy channel " + channelId + ".", e);
                     }
 
-<<<<<<< HEAD
-=======
-                    
->>>>>>> 70279741
                 } catch (Exception e) {
                     Throwable t = e;
                     if (e instanceof JavaScriptExecutorException) {
@@ -2197,14 +2104,6 @@
 
                 // Remove channel scripts
                 scriptController.removeChannelScriptsFromCache(channelId);
-                
-                if (debugger != null) {
-                    contextFactoryController.removeDebugContextFactory(channel.getResourceIds(), channel.getChannelId(), undeployScriptId);
-                    debugger.dispose();
-                    debugger = null;
-                }
-
-                JavaScriptUtil.removeDebuggerFromMap(channelId);
 
                 if (debugger != null) {
                     contextFactoryController.removeDebugContextFactory(channel.getResourceIds(), channel.getChannelId(), undeployScriptId);
