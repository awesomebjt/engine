/*
 * Copyright (c) Mirth Corporation. All rights reserved.
 * 
 * http://www.mirthcorp.com
 * 
 * The software in this package is published under the terms of the MPL license a copy of which has
 * been included with this distribution in the LICENSE.txt file.
 */

package com.mirth.connect.server.api.servlets;

import java.util.ArrayList;
import java.util.HashMap;
import java.util.List;
import java.util.Map;
import java.util.Properties;
import java.util.Set;

import javax.servlet.http.HttpServletRequest;
import javax.servlet.http.HttpSession;
import javax.ws.rs.core.Context;
import javax.ws.rs.core.Response;
import javax.ws.rs.core.SecurityContext;

import org.apache.commons.lang3.StringUtils;

import com.mirth.connect.client.core.ControllerException;
import com.mirth.connect.client.core.api.MirthApiException;
import com.mirth.connect.client.core.api.servlets.UserServletInterface;
import com.mirth.connect.model.LoginStatus;
import com.mirth.connect.model.LoginStatus.Status;
import com.mirth.connect.model.ServerEvent;
import com.mirth.connect.model.ServerEvent.Level;
import com.mirth.connect.model.ServerEvent.Outcome;
import com.mirth.connect.model.User;
import com.mirth.connect.server.api.CheckAuthorizedUserId;
import com.mirth.connect.server.api.DontCheckAuthorized;
import com.mirth.connect.server.api.MirthServlet;
import com.mirth.connect.server.controllers.ConfigurationController;
import com.mirth.connect.server.controllers.ControllerFactory;
import com.mirth.connect.server.controllers.EventController;
import com.mirth.connect.server.controllers.UserController;
import com.mirth.connect.server.util.UserSessionCache;

public class UserServlet extends MirthServlet implements UserServletInterface {

    private static final UserController userController = ControllerFactory.getFactory().createUserController();
    private static final EventController eventController = ControllerFactory.getFactory().createEventController();
    private static final ConfigurationController configurationController = ControllerFactory.getFactory().createConfigurationController();

    public UserServlet(@Context HttpServletRequest request, @Context SecurityContext sc) {
        super(request, sc, false);
    }

    @Override
    @DontCheckAuthorized
    public LoginStatus login(String username, String password) {
        LoginStatus loginStatus = null;

        try {
            int tryCount = 0;
            int status = configurationController.getStatus();
            while (status != ConfigurationController.STATUS_INITIAL_DEPLOY && status != ConfigurationController.STATUS_OK) {
                if (tryCount >= 5) {
                    loginStatus = new LoginStatus(Status.FAIL, "Server is still starting or otherwise unavailable. Please try again shortly.");
                    break;
                }

                Thread.sleep(1000);
                status = configurationController.getStatus();
                tryCount++;
            }

            if (loginStatus == null) {
                // Used for the second leg of multi-factor authentication
                String loginData = request.getHeader(LOGIN_DATA_HEADER);

                if (StringUtils.isNotBlank(loginData) && ControllerFactory.getFactory().createExtensionController().getMultiFactorAuthenticationPlugin() != null) {
                    // We're on the second leg of multi-factor authentication, so delegate to the plugin
                    loginStatus = ControllerFactory.getFactory().createExtensionController().getMultiFactorAuthenticationPlugin().authenticate(loginData);
                } else {
                    // Primary authentication
                    loginStatus = userController.authorizeUser(username, password);
                }

                ConfigurationController configurationController = ControllerFactory.getFactory().createConfigurationController();

                HttpSession session = request.getSession();

<<<<<<< HEAD
                /*
                 * Default is 72 hours (3 days). The default SSL connection timeout is 24 hours, but
                 * session data can remain active after that period and persist across multiple
                 * connections.
                 */
                session.setMaxInactiveInterval(configurationController.getMaxInactiveSessionInterval());

                loginStatus = userController.authorizeUser(username, password);
=======
>>>>>>> 507199af
                username = StringUtils.defaultString(loginStatus.getUpdatedUsername(), username);

                User validUser = null;

                if ((loginStatus.getStatus() == LoginStatus.Status.SUCCESS) || (loginStatus.getStatus() == LoginStatus.Status.SUCCESS_GRACE_PERIOD)) {
                    validUser = userController.getUser(null, username);

                    /*
                     * There must be a user to login with and store in the session, even if an
                     * Authorization Plugin returned a LoginStatus of SUCCESS
                     */
                    if (validUser == null) {
                        loginStatus = new LoginStatus(LoginStatus.Status.FAIL, "Could not find a valid user with username: " + username);
                    } else {
                        // set the sessions attributes
                        session.setAttribute(SESSION_USER, validUser.getId());
                        session.setAttribute(SESSION_AUTHORIZED, true);

                        // set the user status to logged in in the database
                        userController.loginUser(validUser);

                        // add the user's session to to session map
                        UserSessionCache.getInstance().registerSessionForUser(session, validUser);
                    }
                }

                // Manually audit the Login event with the username since the user ID has not been stored to the session yet
                ServerEvent event = new ServerEvent(configurationController.getServerId(), operation.getDisplayName());
                if (validUser != null) {
                    event.setUserId(validUser.getId());
                }
                event.setIpAddress(getRequestIpAddress());
                event.setLevel(Level.INFORMATION);

                // Set the outcome to the result of the login attempt
                event.setOutcome(((loginStatus.getStatus() == LoginStatus.Status.SUCCESS) || (loginStatus.getStatus() == LoginStatus.Status.SUCCESS_GRACE_PERIOD)) ? Outcome.SUCCESS : Outcome.FAILURE);

                Map<String, String> attributes = new HashMap<String, String>();
                attributes.put("username", username);
                event.setAttributes(attributes);

                eventController.dispatchEvent(event);
            }
        } catch (Exception e) {
            throw new MirthApiException(e);
        }

        if (loginStatus.getStatus() != Status.SUCCESS && loginStatus.getStatus() != Status.SUCCESS_GRACE_PERIOD) {
            throw new MirthApiException(Response.status(Response.Status.UNAUTHORIZED).entity(loginStatus).build());
        }

        return loginStatus;
    }

    @Override
    @DontCheckAuthorized
    public void logout() {
        // Audit the logout request but don't block it
        isUserAuthorized();

        HttpSession session = request.getSession();

        // save the session id before removing them from the session
        Integer userId = (Integer) session.getAttribute(SESSION_USER);

        // remove the sessions attributes
        session.removeAttribute(SESSION_USER);
        session.removeAttribute(SESSION_AUTHORIZED);

        // invalidate the current sessions
        session.invalidate();

        // set the user status to logged out in the database
        User user = new User();
        user.setId(userId);

        try {
            userController.logoutUser(user);
        } catch (ControllerException e) {
            throw new MirthApiException(e);
        }
    }

    @Override
    public void createUser(User user) {
        try {
            userController.updateUser(user);
        } catch (ControllerException e) {
            throw new MirthApiException(e);
        }
    }

    @Override
    @DontCheckAuthorized
    public List<User> getAllUsers() {
        try {
            if (!isUserAuthorized()) {
                List<User> users = new ArrayList<User>();
                users.add(userController.getUser(getCurrentUserId(), null));
                return users;
            }
            return userController.getAllUsers();
        } catch (ControllerException e) {
            throw new MirthApiException(e);
        }
    }

    @Override
    @DontCheckAuthorized
    public User getUser(String userIdOrName) {
        parameterMap.put("userIdOrName", userIdOrName);

        try {
            String str = userIdOrName;
            Integer userId = null;
            User user = null;

            try {
                userId = Integer.parseInt(str);
                user = userController.getUser(userId, null);
            } catch (NumberFormatException e) {
            }

            if (user != null) {
                if (!isUserAuthorized() && !isCurrentUser(userId)) {
                    throw new MirthApiException(Response.Status.FORBIDDEN);
                }
                return user;
            }

            // Try to query by name instead
            user = userController.getUser(null, str);

            if (user != null) {
                userId = user.getId();
                if (!isUserAuthorized() && !isCurrentUser(userId)) {
                    throw new MirthApiException(Response.Status.FORBIDDEN);
                }
                return user;
            }

            if (!isUserAuthorized()) {
                throw new MirthApiException(Response.Status.FORBIDDEN);
            }
            throw new MirthApiException(Response.Status.NOT_FOUND);
        } catch (ControllerException e) {
            throw new MirthApiException(e);
        }
    }

    @Override
    public User getCurrentUser() {
        try {
            return userController.getUser(getCurrentUserId(), null);
        } catch (ControllerException e) {
            throw new MirthApiException(e);
        }
    }

    @Override
    @CheckAuthorizedUserId
    public void updateUser(Integer userId, User user) {
        try {
            userController.updateUser(user);
        } catch (ControllerException e) {
            throw new MirthApiException(e);
        }
    }

    @Override
    public List<String> checkUserPassword(String plainPassword) {
        try {
            return userController.checkOrUpdateUserPassword(null, plainPassword);
        } catch (ControllerException e) {
            throw new MirthApiException(e);
        }
    }

    @Override
    @CheckAuthorizedUserId
    public List<String> updateUserPassword(Integer userId, String plainPassword) {
        try {
            return userController.checkOrUpdateUserPassword(userId, plainPassword);
        } catch (ControllerException e) {
            throw new MirthApiException(e);
        }
    }

    @Override
    public void removeUser(Integer userId) {
        try {
            userController.removeUser(userId, getCurrentUserId());
            UserSessionCache.getInstance().invalidateAllSessionsForUser(userId);
        } catch (ControllerException e) {
            throw new MirthApiException(e);
        }
    }

    @Override
    public boolean isUserLoggedIn(Integer userId) {
        try {
            return userController.isUserLoggedIn(userId);
        } catch (ControllerException e) {
            throw new MirthApiException(e);
        }
    }

    @Override
    @CheckAuthorizedUserId(auditCurrentUser = false)
    public Properties getUserPreferences(Integer userId, Set<String> names) {
        try {
            return userController.getUserPreferences(userId, names);
        } catch (ControllerException e) {
            throw new MirthApiException(e);
        }
    }

    @Override
    @CheckAuthorizedUserId(auditCurrentUser = false)
    public String getUserPreference(Integer userId, String name) {
        try {
            return userController.getUserPreference(userId, name);
        } catch (ControllerException e) {
            throw new MirthApiException(e);
        }
    }

    @Override
    @CheckAuthorizedUserId(auditCurrentUser = false)
    public void setUserPreferences(Integer userId, Properties properties) {
        try {
            userController.setUserPreferences(userId, properties);
        } catch (ControllerException e) {
            throw new MirthApiException(e);
        }
    }

    @Override
    @CheckAuthorizedUserId(auditCurrentUser = false)
    public void setUserPreference(Integer userId, String name, String value) {
        try {
            userController.setUserPreference(userId, name, value);
        } catch (ControllerException e) {
            throw new MirthApiException(e);
        }
    }
}<|MERGE_RESOLUTION|>--- conflicted
+++ resolved
@@ -1,347 +1,343 @@
-/*
- * Copyright (c) Mirth Corporation. All rights reserved.
- * 
- * http://www.mirthcorp.com
- * 
- * The software in this package is published under the terms of the MPL license a copy of which has
- * been included with this distribution in the LICENSE.txt file.
- */
-
-package com.mirth.connect.server.api.servlets;
-
-import java.util.ArrayList;
-import java.util.HashMap;
-import java.util.List;
-import java.util.Map;
-import java.util.Properties;
-import java.util.Set;
-
-import javax.servlet.http.HttpServletRequest;
-import javax.servlet.http.HttpSession;
-import javax.ws.rs.core.Context;
-import javax.ws.rs.core.Response;
-import javax.ws.rs.core.SecurityContext;
-
-import org.apache.commons.lang3.StringUtils;
-
-import com.mirth.connect.client.core.ControllerException;
-import com.mirth.connect.client.core.api.MirthApiException;
-import com.mirth.connect.client.core.api.servlets.UserServletInterface;
-import com.mirth.connect.model.LoginStatus;
-import com.mirth.connect.model.LoginStatus.Status;
-import com.mirth.connect.model.ServerEvent;
-import com.mirth.connect.model.ServerEvent.Level;
-import com.mirth.connect.model.ServerEvent.Outcome;
-import com.mirth.connect.model.User;
-import com.mirth.connect.server.api.CheckAuthorizedUserId;
-import com.mirth.connect.server.api.DontCheckAuthorized;
-import com.mirth.connect.server.api.MirthServlet;
-import com.mirth.connect.server.controllers.ConfigurationController;
-import com.mirth.connect.server.controllers.ControllerFactory;
-import com.mirth.connect.server.controllers.EventController;
-import com.mirth.connect.server.controllers.UserController;
-import com.mirth.connect.server.util.UserSessionCache;
-
-public class UserServlet extends MirthServlet implements UserServletInterface {
-
-    private static final UserController userController = ControllerFactory.getFactory().createUserController();
-    private static final EventController eventController = ControllerFactory.getFactory().createEventController();
-    private static final ConfigurationController configurationController = ControllerFactory.getFactory().createConfigurationController();
-
-    public UserServlet(@Context HttpServletRequest request, @Context SecurityContext sc) {
-        super(request, sc, false);
-    }
-
-    @Override
-    @DontCheckAuthorized
-    public LoginStatus login(String username, String password) {
-        LoginStatus loginStatus = null;
-
-        try {
-            int tryCount = 0;
-            int status = configurationController.getStatus();
-            while (status != ConfigurationController.STATUS_INITIAL_DEPLOY && status != ConfigurationController.STATUS_OK) {
-                if (tryCount >= 5) {
-                    loginStatus = new LoginStatus(Status.FAIL, "Server is still starting or otherwise unavailable. Please try again shortly.");
-                    break;
-                }
-
-                Thread.sleep(1000);
-                status = configurationController.getStatus();
-                tryCount++;
-            }
-
-            if (loginStatus == null) {
-                // Used for the second leg of multi-factor authentication
-                String loginData = request.getHeader(LOGIN_DATA_HEADER);
-
-                if (StringUtils.isNotBlank(loginData) && ControllerFactory.getFactory().createExtensionController().getMultiFactorAuthenticationPlugin() != null) {
-                    // We're on the second leg of multi-factor authentication, so delegate to the plugin
-                    loginStatus = ControllerFactory.getFactory().createExtensionController().getMultiFactorAuthenticationPlugin().authenticate(loginData);
-                } else {
-                    // Primary authentication
-                    loginStatus = userController.authorizeUser(username, password);
-                }
-
-                ConfigurationController configurationController = ControllerFactory.getFactory().createConfigurationController();
-
-                HttpSession session = request.getSession();
-
-<<<<<<< HEAD
-                /*
-                 * Default is 72 hours (3 days). The default SSL connection timeout is 24 hours, but
-                 * session data can remain active after that period and persist across multiple
-                 * connections.
-                 */
-                session.setMaxInactiveInterval(configurationController.getMaxInactiveSessionInterval());
-
-                loginStatus = userController.authorizeUser(username, password);
-=======
->>>>>>> 507199af
-                username = StringUtils.defaultString(loginStatus.getUpdatedUsername(), username);
-
-                User validUser = null;
-
-                if ((loginStatus.getStatus() == LoginStatus.Status.SUCCESS) || (loginStatus.getStatus() == LoginStatus.Status.SUCCESS_GRACE_PERIOD)) {
-                    validUser = userController.getUser(null, username);
-
-                    /*
-                     * There must be a user to login with and store in the session, even if an
-                     * Authorization Plugin returned a LoginStatus of SUCCESS
-                     */
-                    if (validUser == null) {
-                        loginStatus = new LoginStatus(LoginStatus.Status.FAIL, "Could not find a valid user with username: " + username);
-                    } else {
-                        // set the sessions attributes
-                        session.setAttribute(SESSION_USER, validUser.getId());
-                        session.setAttribute(SESSION_AUTHORIZED, true);
-
-                        // set the user status to logged in in the database
-                        userController.loginUser(validUser);
-
-                        // add the user's session to to session map
-                        UserSessionCache.getInstance().registerSessionForUser(session, validUser);
-                    }
-                }
-
-                // Manually audit the Login event with the username since the user ID has not been stored to the session yet
-                ServerEvent event = new ServerEvent(configurationController.getServerId(), operation.getDisplayName());
-                if (validUser != null) {
-                    event.setUserId(validUser.getId());
-                }
-                event.setIpAddress(getRequestIpAddress());
-                event.setLevel(Level.INFORMATION);
-
-                // Set the outcome to the result of the login attempt
-                event.setOutcome(((loginStatus.getStatus() == LoginStatus.Status.SUCCESS) || (loginStatus.getStatus() == LoginStatus.Status.SUCCESS_GRACE_PERIOD)) ? Outcome.SUCCESS : Outcome.FAILURE);
-
-                Map<String, String> attributes = new HashMap<String, String>();
-                attributes.put("username", username);
-                event.setAttributes(attributes);
-
-                eventController.dispatchEvent(event);
-            }
-        } catch (Exception e) {
-            throw new MirthApiException(e);
-        }
-
-        if (loginStatus.getStatus() != Status.SUCCESS && loginStatus.getStatus() != Status.SUCCESS_GRACE_PERIOD) {
-            throw new MirthApiException(Response.status(Response.Status.UNAUTHORIZED).entity(loginStatus).build());
-        }
-
-        return loginStatus;
-    }
-
-    @Override
-    @DontCheckAuthorized
-    public void logout() {
-        // Audit the logout request but don't block it
-        isUserAuthorized();
-
-        HttpSession session = request.getSession();
-
-        // save the session id before removing them from the session
-        Integer userId = (Integer) session.getAttribute(SESSION_USER);
-
-        // remove the sessions attributes
-        session.removeAttribute(SESSION_USER);
-        session.removeAttribute(SESSION_AUTHORIZED);
-
-        // invalidate the current sessions
-        session.invalidate();
-
-        // set the user status to logged out in the database
-        User user = new User();
-        user.setId(userId);
-
-        try {
-            userController.logoutUser(user);
-        } catch (ControllerException e) {
-            throw new MirthApiException(e);
-        }
-    }
-
-    @Override
-    public void createUser(User user) {
-        try {
-            userController.updateUser(user);
-        } catch (ControllerException e) {
-            throw new MirthApiException(e);
-        }
-    }
-
-    @Override
-    @DontCheckAuthorized
-    public List<User> getAllUsers() {
-        try {
-            if (!isUserAuthorized()) {
-                List<User> users = new ArrayList<User>();
-                users.add(userController.getUser(getCurrentUserId(), null));
-                return users;
-            }
-            return userController.getAllUsers();
-        } catch (ControllerException e) {
-            throw new MirthApiException(e);
-        }
-    }
-
-    @Override
-    @DontCheckAuthorized
-    public User getUser(String userIdOrName) {
-        parameterMap.put("userIdOrName", userIdOrName);
-
-        try {
-            String str = userIdOrName;
-            Integer userId = null;
-            User user = null;
-
-            try {
-                userId = Integer.parseInt(str);
-                user = userController.getUser(userId, null);
-            } catch (NumberFormatException e) {
-            }
-
-            if (user != null) {
-                if (!isUserAuthorized() && !isCurrentUser(userId)) {
-                    throw new MirthApiException(Response.Status.FORBIDDEN);
-                }
-                return user;
-            }
-
-            // Try to query by name instead
-            user = userController.getUser(null, str);
-
-            if (user != null) {
-                userId = user.getId();
-                if (!isUserAuthorized() && !isCurrentUser(userId)) {
-                    throw new MirthApiException(Response.Status.FORBIDDEN);
-                }
-                return user;
-            }
-
-            if (!isUserAuthorized()) {
-                throw new MirthApiException(Response.Status.FORBIDDEN);
-            }
-            throw new MirthApiException(Response.Status.NOT_FOUND);
-        } catch (ControllerException e) {
-            throw new MirthApiException(e);
-        }
-    }
-
-    @Override
-    public User getCurrentUser() {
-        try {
-            return userController.getUser(getCurrentUserId(), null);
-        } catch (ControllerException e) {
-            throw new MirthApiException(e);
-        }
-    }
-
-    @Override
-    @CheckAuthorizedUserId
-    public void updateUser(Integer userId, User user) {
-        try {
-            userController.updateUser(user);
-        } catch (ControllerException e) {
-            throw new MirthApiException(e);
-        }
-    }
-
-    @Override
-    public List<String> checkUserPassword(String plainPassword) {
-        try {
-            return userController.checkOrUpdateUserPassword(null, plainPassword);
-        } catch (ControllerException e) {
-            throw new MirthApiException(e);
-        }
-    }
-
-    @Override
-    @CheckAuthorizedUserId
-    public List<String> updateUserPassword(Integer userId, String plainPassword) {
-        try {
-            return userController.checkOrUpdateUserPassword(userId, plainPassword);
-        } catch (ControllerException e) {
-            throw new MirthApiException(e);
-        }
-    }
-
-    @Override
-    public void removeUser(Integer userId) {
-        try {
-            userController.removeUser(userId, getCurrentUserId());
-            UserSessionCache.getInstance().invalidateAllSessionsForUser(userId);
-        } catch (ControllerException e) {
-            throw new MirthApiException(e);
-        }
-    }
-
-    @Override
-    public boolean isUserLoggedIn(Integer userId) {
-        try {
-            return userController.isUserLoggedIn(userId);
-        } catch (ControllerException e) {
-            throw new MirthApiException(e);
-        }
-    }
-
-    @Override
-    @CheckAuthorizedUserId(auditCurrentUser = false)
-    public Properties getUserPreferences(Integer userId, Set<String> names) {
-        try {
-            return userController.getUserPreferences(userId, names);
-        } catch (ControllerException e) {
-            throw new MirthApiException(e);
-        }
-    }
-
-    @Override
-    @CheckAuthorizedUserId(auditCurrentUser = false)
-    public String getUserPreference(Integer userId, String name) {
-        try {
-            return userController.getUserPreference(userId, name);
-        } catch (ControllerException e) {
-            throw new MirthApiException(e);
-        }
-    }
-
-    @Override
-    @CheckAuthorizedUserId(auditCurrentUser = false)
-    public void setUserPreferences(Integer userId, Properties properties) {
-        try {
-            userController.setUserPreferences(userId, properties);
-        } catch (ControllerException e) {
-            throw new MirthApiException(e);
-        }
-    }
-
-    @Override
-    @CheckAuthorizedUserId(auditCurrentUser = false)
-    public void setUserPreference(Integer userId, String name, String value) {
-        try {
-            userController.setUserPreference(userId, name, value);
-        } catch (ControllerException e) {
-            throw new MirthApiException(e);
-        }
-    }
+/*
+ * Copyright (c) Mirth Corporation. All rights reserved.
+ * 
+ * http://www.mirthcorp.com
+ * 
+ * The software in this package is published under the terms of the MPL license a copy of which has
+ * been included with this distribution in the LICENSE.txt file.
+ */
+
+package com.mirth.connect.server.api.servlets;
+
+import java.util.ArrayList;
+import java.util.HashMap;
+import java.util.List;
+import java.util.Map;
+import java.util.Properties;
+import java.util.Set;
+
+import javax.servlet.http.HttpServletRequest;
+import javax.servlet.http.HttpSession;
+import javax.ws.rs.core.Context;
+import javax.ws.rs.core.Response;
+import javax.ws.rs.core.SecurityContext;
+
+import org.apache.commons.lang3.StringUtils;
+
+import com.mirth.connect.client.core.ControllerException;
+import com.mirth.connect.client.core.api.MirthApiException;
+import com.mirth.connect.client.core.api.servlets.UserServletInterface;
+import com.mirth.connect.model.LoginStatus;
+import com.mirth.connect.model.LoginStatus.Status;
+import com.mirth.connect.model.ServerEvent;
+import com.mirth.connect.model.ServerEvent.Level;
+import com.mirth.connect.model.ServerEvent.Outcome;
+import com.mirth.connect.model.User;
+import com.mirth.connect.server.api.CheckAuthorizedUserId;
+import com.mirth.connect.server.api.DontCheckAuthorized;
+import com.mirth.connect.server.api.MirthServlet;
+import com.mirth.connect.server.controllers.ConfigurationController;
+import com.mirth.connect.server.controllers.ControllerFactory;
+import com.mirth.connect.server.controllers.EventController;
+import com.mirth.connect.server.controllers.UserController;
+import com.mirth.connect.server.util.UserSessionCache;
+
+public class UserServlet extends MirthServlet implements UserServletInterface {
+
+    private static final UserController userController = ControllerFactory.getFactory().createUserController();
+    private static final EventController eventController = ControllerFactory.getFactory().createEventController();
+    private static final ConfigurationController configurationController = ControllerFactory.getFactory().createConfigurationController();
+
+    public UserServlet(@Context HttpServletRequest request, @Context SecurityContext sc) {
+        super(request, sc, false);
+    }
+
+    @Override
+    @DontCheckAuthorized
+    public LoginStatus login(String username, String password) {
+        LoginStatus loginStatus = null;
+
+        try {
+            int tryCount = 0;
+            int status = configurationController.getStatus();
+            while (status != ConfigurationController.STATUS_INITIAL_DEPLOY && status != ConfigurationController.STATUS_OK) {
+                if (tryCount >= 5) {
+                    loginStatus = new LoginStatus(Status.FAIL, "Server is still starting or otherwise unavailable. Please try again shortly.");
+                    break;
+                }
+
+                Thread.sleep(1000);
+                status = configurationController.getStatus();
+                tryCount++;
+            }
+
+            if (loginStatus == null) {
+                // Used for the second leg of multi-factor authentication
+                String loginData = request.getHeader(LOGIN_DATA_HEADER);
+
+                if (StringUtils.isNotBlank(loginData) && ControllerFactory.getFactory().createExtensionController().getMultiFactorAuthenticationPlugin() != null) {
+                    // We're on the second leg of multi-factor authentication, so delegate to the plugin
+                    loginStatus = ControllerFactory.getFactory().createExtensionController().getMultiFactorAuthenticationPlugin().authenticate(loginData);
+                } else {
+                    // Primary authentication
+                    loginStatus = userController.authorizeUser(username, password);
+                }
+
+                ConfigurationController configurationController = ControllerFactory.getFactory().createConfigurationController();
+
+                HttpSession session = request.getSession();
+
+                /*
+                 * Default is 72 hours (3 days). The default SSL connection timeout is 24 hours, but
+                 * session data can remain active after that period and persist across multiple
+                 * connections.
+                 */
+                session.setMaxInactiveInterval(configurationController.getMaxInactiveSessionInterval());
+
+                username = StringUtils.defaultString(loginStatus.getUpdatedUsername(), username);
+
+                User validUser = null;
+
+                if ((loginStatus.getStatus() == LoginStatus.Status.SUCCESS) || (loginStatus.getStatus() == LoginStatus.Status.SUCCESS_GRACE_PERIOD)) {
+                    validUser = userController.getUser(null, username);
+
+                    /*
+                     * There must be a user to login with and store in the session, even if an
+                     * Authorization Plugin returned a LoginStatus of SUCCESS
+                     */
+                    if (validUser == null) {
+                        loginStatus = new LoginStatus(LoginStatus.Status.FAIL, "Could not find a valid user with username: " + username);
+                    } else {
+                        // set the sessions attributes
+                        session.setAttribute(SESSION_USER, validUser.getId());
+                        session.setAttribute(SESSION_AUTHORIZED, true);
+
+                        // set the user status to logged in in the database
+                        userController.loginUser(validUser);
+
+                        // add the user's session to to session map
+                        UserSessionCache.getInstance().registerSessionForUser(session, validUser);
+                    }
+                }
+
+                // Manually audit the Login event with the username since the user ID has not been stored to the session yet
+                ServerEvent event = new ServerEvent(configurationController.getServerId(), operation.getDisplayName());
+                if (validUser != null) {
+                    event.setUserId(validUser.getId());
+                }
+                event.setIpAddress(getRequestIpAddress());
+                event.setLevel(Level.INFORMATION);
+
+                // Set the outcome to the result of the login attempt
+                event.setOutcome(((loginStatus.getStatus() == LoginStatus.Status.SUCCESS) || (loginStatus.getStatus() == LoginStatus.Status.SUCCESS_GRACE_PERIOD)) ? Outcome.SUCCESS : Outcome.FAILURE);
+
+                Map<String, String> attributes = new HashMap<String, String>();
+                attributes.put("username", username);
+                event.setAttributes(attributes);
+
+                eventController.dispatchEvent(event);
+            }
+        } catch (Exception e) {
+            throw new MirthApiException(e);
+        }
+
+        if (loginStatus.getStatus() != Status.SUCCESS && loginStatus.getStatus() != Status.SUCCESS_GRACE_PERIOD) {
+            throw new MirthApiException(Response.status(Response.Status.UNAUTHORIZED).entity(loginStatus).build());
+        }
+
+        return loginStatus;
+    }
+
+    @Override
+    @DontCheckAuthorized
+    public void logout() {
+        // Audit the logout request but don't block it
+        isUserAuthorized();
+
+        HttpSession session = request.getSession();
+
+        // save the session id before removing them from the session
+        Integer userId = (Integer) session.getAttribute(SESSION_USER);
+
+        // remove the sessions attributes
+        session.removeAttribute(SESSION_USER);
+        session.removeAttribute(SESSION_AUTHORIZED);
+
+        // invalidate the current sessions
+        session.invalidate();
+
+        // set the user status to logged out in the database
+        User user = new User();
+        user.setId(userId);
+
+        try {
+            userController.logoutUser(user);
+        } catch (ControllerException e) {
+            throw new MirthApiException(e);
+        }
+    }
+
+    @Override
+    public void createUser(User user) {
+        try {
+            userController.updateUser(user);
+        } catch (ControllerException e) {
+            throw new MirthApiException(e);
+        }
+    }
+
+    @Override
+    @DontCheckAuthorized
+    public List<User> getAllUsers() {
+        try {
+            if (!isUserAuthorized()) {
+                List<User> users = new ArrayList<User>();
+                users.add(userController.getUser(getCurrentUserId(), null));
+                return users;
+            }
+            return userController.getAllUsers();
+        } catch (ControllerException e) {
+            throw new MirthApiException(e);
+        }
+    }
+
+    @Override
+    @DontCheckAuthorized
+    public User getUser(String userIdOrName) {
+        parameterMap.put("userIdOrName", userIdOrName);
+
+        try {
+            String str = userIdOrName;
+            Integer userId = null;
+            User user = null;
+
+            try {
+                userId = Integer.parseInt(str);
+                user = userController.getUser(userId, null);
+            } catch (NumberFormatException e) {
+            }
+
+            if (user != null) {
+                if (!isUserAuthorized() && !isCurrentUser(userId)) {
+                    throw new MirthApiException(Response.Status.FORBIDDEN);
+                }
+                return user;
+            }
+
+            // Try to query by name instead
+            user = userController.getUser(null, str);
+
+            if (user != null) {
+                userId = user.getId();
+                if (!isUserAuthorized() && !isCurrentUser(userId)) {
+                    throw new MirthApiException(Response.Status.FORBIDDEN);
+                }
+                return user;
+            }
+
+            if (!isUserAuthorized()) {
+                throw new MirthApiException(Response.Status.FORBIDDEN);
+            }
+            throw new MirthApiException(Response.Status.NOT_FOUND);
+        } catch (ControllerException e) {
+            throw new MirthApiException(e);
+        }
+    }
+
+    @Override
+    public User getCurrentUser() {
+        try {
+            return userController.getUser(getCurrentUserId(), null);
+        } catch (ControllerException e) {
+            throw new MirthApiException(e);
+        }
+    }
+
+    @Override
+    @CheckAuthorizedUserId
+    public void updateUser(Integer userId, User user) {
+        try {
+            userController.updateUser(user);
+        } catch (ControllerException e) {
+            throw new MirthApiException(e);
+        }
+    }
+
+    @Override
+    public List<String> checkUserPassword(String plainPassword) {
+        try {
+            return userController.checkOrUpdateUserPassword(null, plainPassword);
+        } catch (ControllerException e) {
+            throw new MirthApiException(e);
+        }
+    }
+
+    @Override
+    @CheckAuthorizedUserId
+    public List<String> updateUserPassword(Integer userId, String plainPassword) {
+        try {
+            return userController.checkOrUpdateUserPassword(userId, plainPassword);
+        } catch (ControllerException e) {
+            throw new MirthApiException(e);
+        }
+    }
+
+    @Override
+    public void removeUser(Integer userId) {
+        try {
+            userController.removeUser(userId, getCurrentUserId());
+            UserSessionCache.getInstance().invalidateAllSessionsForUser(userId);
+        } catch (ControllerException e) {
+            throw new MirthApiException(e);
+        }
+    }
+
+    @Override
+    public boolean isUserLoggedIn(Integer userId) {
+        try {
+            return userController.isUserLoggedIn(userId);
+        } catch (ControllerException e) {
+            throw new MirthApiException(e);
+        }
+    }
+
+    @Override
+    @CheckAuthorizedUserId(auditCurrentUser = false)
+    public Properties getUserPreferences(Integer userId, Set<String> names) {
+        try {
+            return userController.getUserPreferences(userId, names);
+        } catch (ControllerException e) {
+            throw new MirthApiException(e);
+        }
+    }
+
+    @Override
+    @CheckAuthorizedUserId(auditCurrentUser = false)
+    public String getUserPreference(Integer userId, String name) {
+        try {
+            return userController.getUserPreference(userId, name);
+        } catch (ControllerException e) {
+            throw new MirthApiException(e);
+        }
+    }
+
+    @Override
+    @CheckAuthorizedUserId(auditCurrentUser = false)
+    public void setUserPreferences(Integer userId, Properties properties) {
+        try {
+            userController.setUserPreferences(userId, properties);
+        } catch (ControllerException e) {
+            throw new MirthApiException(e);
+        }
+    }
+
+    @Override
+    @CheckAuthorizedUserId(auditCurrentUser = false)
+    public void setUserPreference(Integer userId, String name, String value) {
+        try {
+            userController.setUserPreference(userId, name, value);
+        } catch (ControllerException e) {
+            throw new MirthApiException(e);
+        }
+    }
 }