/*
 * Copyright (c) Mirth Corporation. All rights reserved.
 * 
 * http://www.mirthcorp.com
 * 
 * The software in this package is published under the terms of the MPL license a copy of which has
 * been included with this distribution in the LICENSE.txt file.
 */

package com.mirth.connect.server.migration;

import java.sql.Connection;
import java.sql.PreparedStatement;
import java.sql.ResultSet;
import java.sql.SQLException;
import java.sql.Statement;
import java.sql.Timestamp;
import java.util.ArrayList;
import java.util.HashMap;
import java.util.LinkedHashMap;
import java.util.List;
import java.util.Map;
import java.util.Map.Entry;

import org.apache.commons.configuration.ConfigurationException;
import org.apache.commons.configuration.PropertiesConfiguration;
import org.apache.commons.configuration.PropertiesConfigurationLayout;
import org.apache.commons.dbutils.DbUtils;
import org.apache.commons.lang3.StringUtils;
import org.apache.commons.lang3.tuple.Pair;
import org.apache.log4j.Logger;

import com.mirth.connect.client.core.Version;
import com.mirth.connect.model.Channel;
import com.mirth.connect.model.ExportClearable;
import com.mirth.connect.model.alert.AlertModel;
import com.mirth.connect.model.codetemplates.CodeTemplate;
import com.mirth.connect.model.codetemplates.CodeTemplateLibrary;
import com.mirth.connect.model.converters.ObjectXMLSerializer;
import com.mirth.connect.model.util.MigrationException;
import com.mirth.connect.server.util.DatabaseUtil;

public class ServerMigrator extends Migrator {
    private Logger logger = Logger.getLogger(getClass());

    public ServerMigrator() {
        setDefaultScriptPath("/deltas");
    }

    @Override
    public void migrate() throws MigrationException {
        Connection connection;
        try {
            connection = getConnection();
        } catch (SQLException e) {
            throw new MigrationException(e);
        }

        initDatabase(connection);
        Version startingVersion = getCurrentVersion();

        if (startingVersion == null) {
            startingVersion = Version.values()[0];
        }
        setStartingVersion(startingVersion);

        Version version = startingVersion.getNextVersion();

        while (version != null) {
            Migrator migrator = getMigrator(version);

            if (migrator != null) {
                logger.info("Migrating server to version " + version);
                migrator.setStartingVersion(startingVersion);
                migrator.setConnection(connection);
                migrator.setDatabaseType(getDatabaseType());
                migrator.setDefaultScriptPath(getDefaultScriptPath());
                migrator.migrate();
            }

            updateVersion(version);
            version = version.getNextVersion();
        }
    }

    @Override
    public void migrateSerializedData() {
        migrateSerializedData("SELECT ID, CHANNEL FROM CHANNEL", "UPDATE CHANNEL SET CHANNEL = ? WHERE ID = ?", Channel.class);
        migrateSerializedData("SELECT ID, ALERT FROM ALERT", "UPDATE ALERT SET ALERT = ? WHERE ID = ?", AlertModel.class);
        migrateSerializedData("SELECT ID, LIBRARY FROM CODE_TEMPLATE_LIBRARY", "UPDATE CODE_TEMPLATE_LIBRARY SET LIBRARY = ? WHERE ID = ?", CodeTemplateLibrary.class);
        migrateSerializedData("SELECT ID, CODE_TEMPLATE FROM CODE_TEMPLATE", "UPDATE CODE_TEMPLATE SET CODE_TEMPLATE = ? WHERE ID = ?", CodeTemplate.class);
    }

    public void migrateConfiguration(PropertiesConfiguration mirthConfig) throws MigrationException {
        Version startingVersion = Version.fromString(mirthConfig.getString("version"));
        Version version = Version.values()[1];

        while (version != null) {
            Migrator migrator = getMigrator(version);

            if (migrator != null && migrator instanceof ConfigurationMigrator) {
                migrator.setStartingVersion(startingVersion);
                runConfigurationMigrator((ConfigurationMigrator) migrator, mirthConfig, version);
            }

            version = version.getNextVersion();
        }

        try {
            mirthConfig.setProperty("version", Version.getLatest().toString());
            mirthConfig.getLayout().setBlancLinesBefore("version", 1);
            mirthConfig.getLayout().setComment("version", "Only used for migration purposes, do not modify");
            mirthConfig.save();
        } catch (ConfigurationException e) {
            logger.error("Unable to update mirth.properties version during migration.", e);
        }
    }

    private void runConfigurationMigrator(ConfigurationMigrator configurationMigrator, PropertiesConfiguration mirthConfig, Version version) {
        configurationMigrator.updateConfiguration(mirthConfig);

        HashMap<String, Object> addedProperties = new LinkedHashMap<String, Object>();
        Map<String, Object> propertiesToAdd = configurationMigrator.getConfigurationPropertiesToAdd();

        if (propertiesToAdd != null) {
            for (Entry<String, Object> propertyToAdd : propertiesToAdd.entrySet()) {
                if (!mirthConfig.containsKey(propertyToAdd.getKey())) {
                    PropertiesConfigurationLayout layout = mirthConfig.getLayout();
                    String key = propertyToAdd.getKey();
                    Object value;
                    String comment = "";

                    if (propertyToAdd.getValue() instanceof Pair) {
                        // If a pair is used, get both the value and comment
                        Pair<Object, String> pair = (Pair<Object, String>) propertyToAdd.getValue();
                        value = pair.getLeft();
                        comment = pair.getRight();
                    } else {
                        // Only the value was specified
                        value = propertyToAdd.getValue();
                    }

                    mirthConfig.setProperty(key, value);

                    // If this is the first added property, add a general comment about the added properties before it
                    if (addedProperties.isEmpty()) {
                        if (StringUtils.isNotEmpty(comment)) {
                            comment = "\n\n" + comment;
                        }
                        comment = "The following properties were automatically added on startup for version " + version + comment;
                    }

                    if (StringUtils.isNotEmpty(comment)) {
                        // When a comment is specified, always put a blank line before it
                        layout.setBlancLinesBefore(key, 1);
                        layout.setComment(key, comment);
                    }

                    addedProperties.put(key, value);
                }
            }
        }

        List<String> removedProperties = new ArrayList<String>();
        String[] propertiesToRemove = configurationMigrator.getConfigurationPropertiesToRemove();

        if (propertiesToRemove != null) {
            for (String propertyToRemove : propertiesToRemove) {
                if (mirthConfig.containsKey(propertyToRemove)) {
                    mirthConfig.clearProperty(propertyToRemove);
                    removedProperties.add(propertyToRemove);
                }
            }
        }

        if (!addedProperties.isEmpty() || !removedProperties.isEmpty()) {
            if (!addedProperties.isEmpty()) {
                logger.info("Adding properties in mirth.properties: " + addedProperties);
            }

            if (!removedProperties.isEmpty()) {
                logger.info("Removing properties in mirth.properties: " + removedProperties);
            }

            try {
                mirthConfig.save();
            } catch (ConfigurationException e) {
                logger.error("There was an error updating mirth.properties.", e);

                if (!addedProperties.isEmpty()) {
                    logger.error("The following properties should be added to mirth.properties manually: " + addedProperties.toString());
                }

                if (!removedProperties.isEmpty()) {
                    logger.error("The following properties should be removed from mirth.properties manually: " + removedProperties.toString());
                }
            }
        }
    }

    private Migrator getMigrator(Version version) {
        switch (version) {// @formatter:off
            case V0: return new LegacyMigrator(0);
            case V1: return new LegacyMigrator(1);
            case V2: return new LegacyMigrator(2);
            case V3: return new LegacyMigrator(3);
            case V4: return new LegacyMigrator(4);
            case V5: return new LegacyMigrator(5);
            case V6: return new LegacyMigrator(6);
            case V7: return new Migrate2_0_0();
            case V8: return new LegacyMigrator(8);
            case V9: return new Migrate2_2_0();
            case V3_0_0: return new Migrate3_0_0();
            case V3_0_1: return null;
            case V3_0_2: return new Migrate3_0_2();
            case V3_0_3: return null;
            case V3_1_0: return new Migrate3_1_0();
            case V3_1_1: return new Migrate3_1_1();
            case V3_2_0: return new Migrate3_2_0();
            case V3_2_1: return null;
            case V3_2_2: return new Migrate3_2_2();
            case V3_3_0: return new Migrate3_3_0();
            case V3_3_1: return null;
            case V3_3_2: return null;
            case V3_4_0: return new Migrate3_4_0();
            case V3_4_1: return null;
            case V3_4_2: return null;
            case V3_5_0: return new Migrate3_5_0();
            case V3_5_1: return null;
            case V3_5_2: return null;
            case V3_6_0: return null;
            case V3_6_1: return null;
<<<<<<< HEAD
            case V3_7_0: return new Migrate3_7_0();
=======
            case V3_6_2: return null;
>>>>>>> 55563898
        } // @formatter:on

        return null;
    }

    /**
     * Builds the database schema on the connected database if it does not exist
     * 
     * @throws MigrationException
     */
    private void initDatabase(Connection connection) throws MigrationException {
        // If missing this table we can assume that they don't have the schema installed
        if (!DatabaseUtil.tableExists(connection, "CONFIGURATION")) {
            executeScript("/" + getDatabaseType() + "/" + getDatabaseType() + "-database.sql");

            /*
             * We must update the password date for the initial user. Previously we let the database
             * set this via CURRENT_TIMESTAMP, however this could create problems if the database is
             * running on a separate machine in a different timezone. (MIRTH-2902)
             */
            PreparedStatement statement = null;

            try {
                statement = getConnection().prepareStatement("UPDATE PERSON_PASSWORD SET PASSWORD_DATE = ?");
                statement.setTimestamp(1, new Timestamp(System.currentTimeMillis()));
                statement.executeUpdate();
            } catch (SQLException e) {
                throw new MigrationException(e);
            } finally {
                DbUtils.closeQuietly(statement);
            }

            updateVersion(Version.getLatest());
        }
    }

    private Version getCurrentVersion() throws MigrationException {
        Statement statement = null;
        ResultSet resultSet = null;

        try {
            statement = getConnection().createStatement();
            resultSet = statement.executeQuery("SELECT VERSION FROM SCHEMA_INFO");

            if (resultSet.next()) {
                return Version.fromString(resultSet.getString(1));
            }

            return null;
        } catch (SQLException e) {
            throw new MigrationException(e);
        } finally {
            DbUtils.closeQuietly(resultSet);
            DbUtils.closeQuietly(statement);
        }
    }

    private void updateVersion(Version version) throws MigrationException {
        PreparedStatement statement = null;

        try {
            if (getCurrentVersion() == null) {
                statement = getConnection().prepareStatement("INSERT INTO SCHEMA_INFO (VERSION) VALUES (?)");
            } else {
                statement = getConnection().prepareStatement("UPDATE SCHEMA_INFO SET VERSION = ?");
            }

            statement.setString(1, version.getSchemaVersion());
            statement.executeUpdate();
        } catch (SQLException e) {
            throw new MigrationException("Failed to update database version information.", e);
        } finally {
            DbUtils.closeQuietly(statement);
        }
    }

    /**
     * It is assumed that for each migratable class that uses this an "id" column exists in the
     * database, which is used as the primary key when updating the row. It's also assumed that for
     * the time being, any additional columns besides the ID and serialized XML (e.g. name,
     * revision) will not change during migration.
     */
    private void migrateSerializedData(String selectSql, String updateSql, Class<?> expectedClass) {
        ObjectXMLSerializer serializer = ObjectXMLSerializer.getInstance();
        Connection connection = null;
        Statement selectStatement = null;
        PreparedStatement updateStatement = null;
        ResultSet resultSet = null;

        try {
            connection = getConnection();
            selectStatement = connection.createStatement();
            resultSet = selectStatement.executeQuery(selectSql);

            while (resultSet.next()) {
                try {
                    String id = resultSet.getString(1);
                    String serializedData = resultSet.getString(2);
                    Object obj = serializer.deserialize(serializedData, expectedClass);
                    if (obj instanceof ExportClearable) {
                        ((ExportClearable) obj).clearExportData();
                    }
                    String migratedData = serializer.serialize(obj);

                    if (!migratedData.equals(serializedData)) {
                        updateStatement = connection.prepareStatement(updateSql);
                        updateStatement.setString(1, migratedData);
                        updateStatement.setString(2, id);
                        updateStatement.executeUpdate();
                    }
                } catch (Exception e) {
                    logger.error("Failed to migrate serialized data", e);
                } finally {
                    DbUtils.closeQuietly(updateStatement);
                }
            }
        } catch (SQLException e) {
            logger.error("Failed to migrate serialized data", e);
        } finally {
            DbUtils.closeQuietly(resultSet);
            DbUtils.closeQuietly(selectStatement);
            DbUtils.closeQuietly(updateStatement);
        }
    }
}<|MERGE_RESOLUTION|>--- conflicted
+++ resolved
@@ -230,11 +230,8 @@
             case V3_5_2: return null;
             case V3_6_0: return null;
             case V3_6_1: return null;
-<<<<<<< HEAD
+            case V3_6_2: return null;
             case V3_7_0: return new Migrate3_7_0();
-=======
-            case V3_6_2: return null;
->>>>>>> 55563898
         } // @formatter:on
 
         return null;
