--- conflicted
+++ resolved
@@ -36,15 +36,12 @@
 import com.mirth.connect.model.ChannelStatus;
 import com.mirth.connect.model.ChannelSummary;
 import com.mirth.connect.model.Connector;
-<<<<<<< HEAD
 import com.mirth.connect.model.DashboardChannelInfo;
 import com.mirth.connect.model.DashboardStatus;
 import com.mirth.connect.model.DashboardStatus.StatusType;
-=======
 import com.mirth.connect.model.ServerEvent;
 import com.mirth.connect.model.ServerEvent.Level;
 import com.mirth.connect.model.ServerEvent.Outcome;
->>>>>>> 7eff14ba
 import com.mirth.connect.model.alert.AlertActionGroup;
 import com.mirth.connect.model.alert.AlertInfo;
 import com.mirth.connect.model.alert.AlertModel;
@@ -103,7 +100,6 @@
 			requestedObject = getChannelHeaderMapExample();
 		} else if (exampleRequested.equals("channel_list")) {
 			requestedObject = getChannelListExample();
-<<<<<<< HEAD
 		} else if (exampleRequested.equals("channel_group_list")) {
 		    requestedObject = getChannelGroupListExample();
 		} else if (exampleRequested.equals("channel_statistics")) {
@@ -114,23 +110,18 @@
 		    requestedObject = getConnectorMap(true);
 		} else if (exampleRequested.equals("start_connector_map")) {
 		    requestedObject = getConnectorMap(false);
-=======
 		} else if (exampleRequested.equals("connection_log_item_linked_list")) {
 		    requestedObject = getConnectionLogItemLinkedListExample();
->>>>>>> 7eff14ba
 		} else if (exampleRequested.equals("connector_name_map")) {
 			requestedObject = getConnectorNameMapExample();
 		} else if (exampleRequested.equals("channel_summary_list")) {
 			requestedObject = getChannelSummaryListExample();
-<<<<<<< HEAD
 		} else if (exampleRequested.equals("dashboard_channel_info")) {
 		    requestedObject = getDashboardChannelInfoExample();
 		} else if (exampleRequested.equals("dashboard_status")) {
 		    requestedObject = getDashboardStatusExample();
 		} else if (exampleRequested.equals("dashboard_status_list")) {
 		    requestedObject = getDashboardStatusListExample();
-		} else if (exampleRequested.equals("guid_to_name_map")) {
-=======
 		} else if (exampleRequested.equals("dashboard_channel_state_map")) {
 		    requestedObject = getDashboardChannelStateMapExample();
 		} else if (exampleRequested.equals("dashboard_connector_state_map")) {
@@ -140,7 +131,6 @@
 		} else if (exampleRequested.equals("event_filter")) {
             requestedObject = getEventFilterExample();
         } else if (exampleRequested.equals("guid_to_name_map")) {
->>>>>>> 7eff14ba
 			requestedObject = getGuidToNameMapExample();
 		} else if (exampleRequested.equals("guid_set")) {
 			requestedObject = getGuidSetExample();
@@ -297,7 +287,6 @@
 		return channelStatus;
 	}
 	
-<<<<<<< HEAD
 	private Map<String, List<Integer>> getConnectorMap(boolean includeNull) {
 	    Map<String, List<Integer>> connectorMap = new HashMap<>();
 	    List<Integer> connectorList = new ArrayList<>();
@@ -308,7 +297,8 @@
 	    connectorList.add(1); // destination 1 connector stats
 	    connectorMap.put(UUID.randomUUID().toString(), connectorList);
 	    return connectorMap;
-=======
+	}
+	
 	private ConnectionLogItem getConnectionLogItemExample() {
 	    ConnectionLogItem logItem = new ConnectionLogItem(1L, UUID.randomUUID().toString(), UUID.randomUUID().toString(), 0L, dateFormat.format(dateNow.getTime()), "Channel 1", "Source: Channel Reader (HL7V2 -> JSON)", "Idle", "");
 	    return logItem;
@@ -318,7 +308,6 @@
 	    LinkedList<ConnectionLogItem> logItems = new LinkedList<>();
 	    logItems.add(getConnectionLogItemExample());
 	    return logItems;
->>>>>>> 7eff14ba
 	}
 	
 	private Map<Integer, String> getConnectorNameMapExample() {
@@ -329,7 +318,6 @@
 		return connectorNameMap;
 	}
 	
-<<<<<<< HEAD
 	private DashboardChannelInfo getDashboardChannelInfoExample() {
 	    DashboardChannelInfo dashboardChannelInfo = new DashboardChannelInfo(getDashboardStatusListExample(), getGuidSetExample(), 0);
 	    return dashboardChannelInfo;
@@ -362,7 +350,8 @@
 	    List<DashboardStatus> statusList = new ArrayList<>();
 	    statusList.add(getDashboardStatusExample());
 	    return statusList;
-=======
+	}
+	
 	private Map<String, String> getDashboardChannelStateMapExample() {
         Map<String, String> stateMap = new HashMap<>();
         stateMap.put(UUID.randomUUID().toString(), "Idle");
@@ -405,7 +394,6 @@
 	    eventFilter.setIpAddress("0:0:0:0:0:0:0:1");
 	    eventFilter.setServerId(UUID.randomUUID().toString());
 	    return eventFilter;
->>>>>>> 7eff14ba
 	}
 	
 	private Set<String> getGuidSetExample() {
