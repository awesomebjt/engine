--- conflicted
+++ resolved
@@ -172,15 +172,10 @@
 		} else if (exampleRequested.equals("code_template_summary_list")) {
             requestedObject = getCodeTemplateSummaryListExample(false);
 		} else if (exampleRequested.equals("connector_map")) {
-<<<<<<< HEAD
 		    requestedObject = getConnectorMapExample(true);
-		} else if (exampleRequested.equals("connector_metadata")) {
-=======
-		    requestedObject = getConnectorMap(true);
 		} else if (exampleRequested.equals("connector_message")) {
             requestedObject = getConnectorMessageExample();
         } else if (exampleRequested.equals("connector_metadata")) {
->>>>>>> f68d9688
             requestedObject = getConnectorMetaDataExample();
         } else if (exampleRequested.equals("connector_metadata_map")) {
             requestedObject = getConnectorMetaDataMapExample();
