--- conflicted
+++ resolved
@@ -1,338 +1,297 @@
-/*
- * Copyright (c) Mirth Corporation. All rights reserved.
- * 
- * http://www.mirthcorp.com
- * 
- * The software in this package is published under the terms of the MPL license a copy of which has
- * been included with this distribution in the LICENSE.txt file.
- */
-
-package com.mirth.connect.model;
-
-import java.awt.Color;
-import java.io.Serializable;
-import java.util.HashMap;
-import java.util.List;
-import java.util.Map;
-import java.util.Properties;
-
-import org.apache.commons.lang3.BooleanUtils;
-import org.apache.commons.lang3.builder.ToStringBuilder;
-import org.apache.commons.lang3.builder.ToStringStyle;
-
-import com.mirth.connect.donkey.model.channel.MetaDataColumn;
-import com.mirth.connect.donkey.util.purge.Purgable;
-import com.mirth.connect.donkey.util.purge.PurgeUtil;
-import com.mirth.connect.model.converters.ObjectXMLSerializer;
-import com.mirth.connect.model.util.DefaultMetaData;
-import com.mysql.cj.util.StringUtils;
-import com.thoughtworks.xstream.annotations.XStreamAlias;
-
-@XStreamAlias("serverSettings")
-public class ServerSettings extends AbstractSettings implements Serializable, Auditable, Purgable {
-
-    public static final Color DEFAULT_COLOR = new Color(0x9EB1C9);
-    public static final String DEFAULT_LOGIN_NOTIFICATION_ENABLED_VALUE = "0";
-    public static final String DEFAULT_LOGIN_NOTIFICATION_MESSAGE_VALUE = "";
-    public static final String DEFAULT_ADMINISTRATOR_AUTO_LOGOUT_INTERVAL_ENABLED_VALUE =  "0";
-    public static final String DEFAULT_ADMINISTRATOR_AUTO_LOGOUT_INTERVAL_FIELD_VALUE =  "5";
-
-    private static final String CLEAR_GLOBAL_MAP = "server.resetglobalvariables";
-    private static final String QUEUE_BUFFER_SIZE = "server.queuebuffersize";
-    private static final String DEFAULT_METADATA_COLUMNS = "server.defaultmetadatacolumns";
-    protected static final String DEFAULT_ADMINISTRATOR_COLOR = "server.defaultadministratorcolor";
-    private static final String SMTP_HOST = "smtp.host";
-    private static final String SMTP_PORT = "smtp.port";
-    private static final String SMTP_TIMEOUT = "smtp.timeout";
-    private static final String SMTP_FROM = "smtp.from";
-    private static final String SMTP_SECURE = "smtp.secure";
-    private static final String SMTP_AUTH = "smtp.auth";
-    private static final String SMTP_USERNAME = "smtp.username";
-    private static final String SMTP_PASSWORD = "smtp.password";
-    protected static final String LOGIN_NOTIFICATION_ENABLED = "loginnotification.enabled";
-    protected static final String LOGIN_NOTIFICATION_MESSAGE = "loginnotification.message";
-    protected static final String ADMINISTRATOR_AUTO_LOGOUT_INTERVAL_ENABLED = "administratorautologoutinterval.enabled";
-    protected static final String ADMINISTRATOR_AUTO_LOGOUT_INTERVAL_FIELD = "administratorautologoutinterval.field";
-    
-    // General
-    private String environmentName;
-    private String serverName;
-    private Boolean clearGlobalMap;
-    private Integer queueBufferSize;
-    private List<MetaDataColumn> defaultMetaDataColumns;
-    private Color defaultAdministratorBackgroundColor;
-
-    // SMTP
-    private String smtpHost;
-    private String smtpPort;
-    private String smtpTimeout;
-    private String smtpFrom;
-    private String smtpSecure;
-    private Boolean smtpAuth;
-    private String smtpUsername;
-    private String smtpPassword;
-<<<<<<< HEAD
-
-=======
-    
->>>>>>> e5ad3da8
-    // Login Notification
-    private Boolean loginNotificationEnabled;
-    private String loginNotificationMessage;
-    
-    // Auto Logout
-    private Boolean administratorAutoLogoutIntervalEnabled;
-    private String administratorAutoLogoutIntervalField;
-    
-    public ServerSettings() {
-
-    }
-
-    public ServerSettings(String environmentName, String serverName, Properties properties) {
-        setEnvironmentName(environmentName);
-        setServerName(serverName);
-        setProperties(properties);
-    }
-
-    @Override
-    public Properties getProperties() {
-        Properties properties = new Properties();
-
-        if (getClearGlobalMap() != null) {
-            properties.put(CLEAR_GLOBAL_MAP, BooleanUtils.toIntegerObject(getClearGlobalMap()).toString());
-        }
-        if (getQueueBufferSize() != null) {
-            properties.put(QUEUE_BUFFER_SIZE, getQueueBufferSize().toString());
-        }
-        if (getDefaultMetaDataColumns() != null) {
-            properties.put(DEFAULT_METADATA_COLUMNS, ObjectXMLSerializer.getInstance().serialize(getDefaultMetaDataColumns()));
-        }
-        if (getDefaultAdministratorBackgroundColor() != null) {
-            properties.put(DEFAULT_ADMINISTRATOR_COLOR, ObjectXMLSerializer.getInstance().serialize(getDefaultAdministratorBackgroundColor()));
-        }
-        if (getSmtpHost() != null) {
-            properties.put(SMTP_HOST, getSmtpHost());
-        }
-        if (getSmtpPort() != null) {
-            properties.put(SMTP_PORT, getSmtpPort());
-        }
-        if (getSmtpTimeout() != null) {
-            properties.put(SMTP_TIMEOUT, getSmtpTimeout().toString());
-        }
-        if (getSmtpFrom() != null) {
-            properties.put(SMTP_FROM, getSmtpFrom());
-        }
-        if (getSmtpSecure() != null) {
-            properties.put(SMTP_SECURE, getSmtpSecure());
-        }
-        if (getSmtpAuth() != null) {
-            properties.put(SMTP_AUTH, BooleanUtils.toIntegerObject(getSmtpAuth()).toString());
-        }
-        if (getSmtpUsername() != null) {
-            properties.put(SMTP_USERNAME, getSmtpUsername());
-        }
-        if (getSmtpPassword() != null) {
-            properties.put(SMTP_PASSWORD, getSmtpPassword());
-        }
-        if (getLoginNotificationEnabled() != null) {
-            properties.put(LOGIN_NOTIFICATION_ENABLED, BooleanUtils.toIntegerObject(getLoginNotificationEnabled()).toString());
-        }
-        if (getLoginNotificationMessage() != null) {
-            properties.put(LOGIN_NOTIFICATION_MESSAGE, getLoginNotificationMessage());
-        }
-        if (getAdministratorAutoLogoutIntervalEnabled() != null) {
-            properties.put(ADMINISTRATOR_AUTO_LOGOUT_INTERVAL_ENABLED, BooleanUtils.toIntegerObject(getAdministratorAutoLogoutIntervalEnabled()).toString());
-        }
-        if (getAdministratorAutoLogoutIntervalField() != null) {
-            properties.put(ADMINISTRATOR_AUTO_LOGOUT_INTERVAL_FIELD, getAdministratorAutoLogoutIntervalField().toString());
-        }
-
-        return properties;
-    }
-
-    @Override
-    public void setProperties(Properties properties) {
-        setClearGlobalMap(intToBooleanObject(properties.getProperty(CLEAR_GLOBAL_MAP)));
-        setQueueBufferSize(toIntegerObject(properties.getProperty(QUEUE_BUFFER_SIZE)));
-        setDefaultMetaDataColumns(toList(properties.getProperty(DEFAULT_METADATA_COLUMNS), MetaDataColumn.class, DefaultMetaData.DEFAULT_COLUMNS));
-        setDefaultAdministratorBackgroundColor(deserialize(properties.getProperty(DEFAULT_ADMINISTRATOR_COLOR), Color.class, DEFAULT_COLOR));
-        setSmtpHost(properties.getProperty(SMTP_HOST));
-        setSmtpPort(properties.getProperty(SMTP_PORT));
-        setSmtpTimeout(properties.getProperty(SMTP_TIMEOUT));
-        setSmtpFrom(properties.getProperty(SMTP_FROM));
-        setSmtpSecure(properties.getProperty(SMTP_SECURE));
-        setSmtpAuth(intToBooleanObject(properties.getProperty(SMTP_AUTH)));
-        setSmtpUsername(properties.getProperty(SMTP_USERNAME));
-        setSmtpPassword(properties.getProperty(SMTP_PASSWORD));
-        setLoginNotificationEnabled(intToBooleanObject(properties.getProperty(LOGIN_NOTIFICATION_ENABLED, DEFAULT_LOGIN_NOTIFICATION_ENABLED_VALUE)));
-        setLoginNotificationMessage(properties.getProperty(LOGIN_NOTIFICATION_MESSAGE, DEFAULT_LOGIN_NOTIFICATION_MESSAGE_VALUE));
-        setAdministratorAutoLogoutIntervalEnabled(intToBooleanObject(properties.getProperty(ADMINISTRATOR_AUTO_LOGOUT_INTERVAL_ENABLED, DEFAULT_ADMINISTRATOR_AUTO_LOGOUT_INTERVAL_ENABLED_VALUE)));
-        setAdministratorAutoLogoutIntervalField(properties.getProperty(ADMINISTRATOR_AUTO_LOGOUT_INTERVAL_FIELD, DEFAULT_ADMINISTRATOR_AUTO_LOGOUT_INTERVAL_FIELD_VALUE));
-    }
-
-    public String getEnvironmentName() {
-        return environmentName;
-    }
-
-    public void setEnvironmentName(String environmentName) {
-        this.environmentName = environmentName;
-    }
-
-    public String getServerName() {
-        return serverName;
-    }
-
-    public void setServerName(String serverName) {
-        this.serverName = serverName;
-    }
-
-    public Boolean getClearGlobalMap() {
-        return clearGlobalMap;
-    }
-
-    public void setClearGlobalMap(Boolean clearGlobalMap) {
-        this.clearGlobalMap = clearGlobalMap;
-    }
-
-    public Integer getQueueBufferSize() {
-        return queueBufferSize;
-    }
-
-    public void setQueueBufferSize(Integer queueBufferSize) {
-        this.queueBufferSize = queueBufferSize;
-    }
-
-    public List<MetaDataColumn> getDefaultMetaDataColumns() {
-        return defaultMetaDataColumns;
-    }
-
-    public void setDefaultMetaDataColumns(List<MetaDataColumn> defaultMetaDataColumns) {
-        this.defaultMetaDataColumns = defaultMetaDataColumns;
-    }
-
-    public Color getDefaultAdministratorBackgroundColor() {
-        return defaultAdministratorBackgroundColor;
-    }
-
-    public void setDefaultAdministratorBackgroundColor(Color defaultAdministratorBackgroundColor) {
-        this.defaultAdministratorBackgroundColor = defaultAdministratorBackgroundColor;
-    }
-
-    public String getSmtpHost() {
-        return smtpHost;
-    }
-
-    public void setSmtpHost(String smtpHost) {
-        this.smtpHost = smtpHost;
-    }
-
-    public String getSmtpPort() {
-        return smtpPort;
-    }
-
-    public void setSmtpPort(String smtpPort) {
-        this.smtpPort = smtpPort;
-    }
-
-    public String getSmtpTimeout() {
-        return smtpTimeout;
-    }
-
-    public void setSmtpTimeout(String smtpTimeout) {
-        this.smtpTimeout = smtpTimeout;
-    }
-
-    public String getSmtpFrom() {
-        return smtpFrom;
-    }
-
-    public void setSmtpFrom(String smtpFrom) {
-        this.smtpFrom = smtpFrom;
-    }
-
-    public String getSmtpSecure() {
-        return smtpSecure;
-    }
-
-    public void setSmtpSecure(String smtpSecure) {
-        this.smtpSecure = smtpSecure;
-    }
-
-    public Boolean getSmtpAuth() {
-        return smtpAuth;
-    }
-
-    public void setSmtpAuth(Boolean smtpAuth) {
-        this.smtpAuth = smtpAuth;
-    }
-
-    public String getSmtpUsername() {
-        return smtpUsername;
-    }
-
-    public void setSmtpUsername(String smtpUsername) {
-        this.smtpUsername = smtpUsername;
-    }
-
-    public String getSmtpPassword() {
-        return smtpPassword;
-    }
-
-    public void setSmtpPassword(String smtpPassword) {
-        this.smtpPassword = smtpPassword;
-    }
-
-    public Boolean getLoginNotificationEnabled() {
-        return loginNotificationEnabled;
-    }
-    
-    public void setLoginNotificationEnabled(Boolean loginNotificationEnabled) {
-        this.loginNotificationEnabled = loginNotificationEnabled;
-    }
-    
-    public String getLoginNotificationMessage() {
-        return loginNotificationMessage;
-    }
-    
-    public void setLoginNotificationMessage(String loginNotificationMessage) {
-        this.loginNotificationMessage = loginNotificationMessage;
-    }
-    
-    public Boolean getAdministratorAutoLogoutIntervalEnabled() {
-        return administratorAutoLogoutIntervalEnabled;
-    }
-    
-    public void setAdministratorAutoLogoutIntervalEnabled(Boolean administratorAutoLogoutIntervalEnabled) {
-        this.administratorAutoLogoutIntervalEnabled = administratorAutoLogoutIntervalEnabled;
-    }
-    
-    public String getAdministratorAutoLogoutIntervalField() {
-        return administratorAutoLogoutIntervalField;
-    }
-    
-    public void setAdministratorAutoLogoutIntervalField(String administratorAutoLogoutIntervalField) {
-        if (StringUtils.isNullOrEmpty(administratorAutoLogoutIntervalField)) {
-            this.administratorAutoLogoutIntervalField = "5";
-        } else {
-            this.administratorAutoLogoutIntervalField = administratorAutoLogoutIntervalField;
-        }
-    }
-    
-    @Override
-    public String toAuditString() {
-        return ToStringBuilder.reflectionToString(this, ToStringStyle.SHORT_PREFIX_STYLE).toString();
-    }
-
-    @Override
-    public Map<String, Object> getPurgedProperties() {
-        Map<String, Object> purgedProperties = new HashMap<String, Object>();
-        purgedProperties.put("clearGlobalMap", clearGlobalMap);
-        purgedProperties.put("queueBufferSize", queueBufferSize);
-        purgedProperties.put("defaultMetaDataColumns", PurgeUtil.purgeList(defaultMetaDataColumns));
-        purgedProperties.put("defaultAdministratorBackgroundColor", defaultAdministratorBackgroundColor);
-        purgedProperties.put("smtpTimeout", PurgeUtil.getNumericValue(smtpTimeout));
-        purgedProperties.put("smtpSecure", smtpSecure);
-        purgedProperties.put("smtpAuth", smtpAuth);
-        return purgedProperties;
-    }
-}
+/*
+ * Copyright (c) Mirth Corporation. All rights reserved.
+ * 
+ * http://www.mirthcorp.com
+ * 
+ * The software in this package is published under the terms of the MPL license a copy of which has
+ * been included with this distribution in the LICENSE.txt file.
+ */
+
+package com.mirth.connect.model;
+
+import java.awt.Color;
+import java.io.Serializable;
+import java.util.HashMap;
+import java.util.List;
+import java.util.Map;
+import java.util.Properties;
+
+import org.apache.commons.lang3.BooleanUtils;
+import org.apache.commons.lang3.builder.ToStringBuilder;
+import org.apache.commons.lang3.builder.ToStringStyle;
+
+import com.mirth.connect.donkey.model.channel.MetaDataColumn;
+import com.mirth.connect.donkey.util.purge.Purgable;
+import com.mirth.connect.donkey.util.purge.PurgeUtil;
+import com.mirth.connect.model.converters.ObjectXMLSerializer;
+import com.mirth.connect.model.util.DefaultMetaData;
+import com.thoughtworks.xstream.annotations.XStreamAlias;
+
+@XStreamAlias("serverSettings")
+public class ServerSettings extends AbstractSettings implements Serializable, Auditable, Purgable {
+
+    public static final Color DEFAULT_COLOR = new Color(0x9EB1C9);
+    public static final String DEFAULT_LOGIN_NOTIFICATION_ENABLED_VALUE = "0";
+    public static final String DEFAULT_LOGIN_NOTIFICATION_MESSAGE_VALUE = "";
+
+    private static final String CLEAR_GLOBAL_MAP = "server.resetglobalvariables";
+    private static final String QUEUE_BUFFER_SIZE = "server.queuebuffersize";
+    private static final String DEFAULT_METADATA_COLUMNS = "server.defaultmetadatacolumns";
+    protected static final String DEFAULT_ADMINISTRATOR_COLOR = "server.defaultadministratorcolor";
+    private static final String SMTP_HOST = "smtp.host";
+    private static final String SMTP_PORT = "smtp.port";
+    private static final String SMTP_TIMEOUT = "smtp.timeout";
+    private static final String SMTP_FROM = "smtp.from";
+    private static final String SMTP_SECURE = "smtp.secure";
+    private static final String SMTP_AUTH = "smtp.auth";
+    private static final String SMTP_USERNAME = "smtp.username";
+    private static final String SMTP_PASSWORD = "smtp.password";
+    protected static final String LOGIN_NOTIFICATION_ENABLED = "loginnotification.enabled";
+    protected static final String LOGIN_NOTIFICATION_MESSAGE = "loginnotification.message";
+
+    // General
+    private String environmentName;
+    private String serverName;
+    private Boolean clearGlobalMap;
+    private Integer queueBufferSize;
+    private List<MetaDataColumn> defaultMetaDataColumns;
+    private Color defaultAdministratorBackgroundColor;
+
+    // SMTP
+    private String smtpHost;
+    private String smtpPort;
+    private String smtpTimeout;
+    private String smtpFrom;
+    private String smtpSecure;
+    private Boolean smtpAuth;
+    private String smtpUsername;
+    private String smtpPassword;
+    
+    // Login Notification
+    private Boolean loginNotificationEnabled;
+    private String loginNotificationMessage;
+    
+    public ServerSettings() {
+
+    }
+
+    public ServerSettings(String environmentName, String serverName, Properties properties) {
+        setEnvironmentName(environmentName);
+        setServerName(serverName);
+        setProperties(properties);
+    }
+
+    @Override
+    public Properties getProperties() {
+        Properties properties = new Properties();
+
+        if (getClearGlobalMap() != null) {
+            properties.put(CLEAR_GLOBAL_MAP, BooleanUtils.toIntegerObject(getClearGlobalMap()).toString());
+        }
+        if (getQueueBufferSize() != null) {
+            properties.put(QUEUE_BUFFER_SIZE, getQueueBufferSize().toString());
+        }
+        if (getDefaultMetaDataColumns() != null) {
+            properties.put(DEFAULT_METADATA_COLUMNS, ObjectXMLSerializer.getInstance().serialize(getDefaultMetaDataColumns()));
+        }
+        if (getDefaultAdministratorBackgroundColor() != null) {
+            properties.put(DEFAULT_ADMINISTRATOR_COLOR, ObjectXMLSerializer.getInstance().serialize(getDefaultAdministratorBackgroundColor()));
+        }
+        if (getSmtpHost() != null) {
+            properties.put(SMTP_HOST, getSmtpHost());
+        }
+        if (getSmtpPort() != null) {
+            properties.put(SMTP_PORT, getSmtpPort());
+        }
+        if (getSmtpTimeout() != null) {
+            properties.put(SMTP_TIMEOUT, getSmtpTimeout().toString());
+        }
+        if (getSmtpFrom() != null) {
+            properties.put(SMTP_FROM, getSmtpFrom());
+        }
+        if (getSmtpSecure() != null) {
+            properties.put(SMTP_SECURE, getSmtpSecure());
+        }
+        if (getSmtpAuth() != null) {
+            properties.put(SMTP_AUTH, BooleanUtils.toIntegerObject(getSmtpAuth()).toString());
+        }
+        if (getSmtpUsername() != null) {
+            properties.put(SMTP_USERNAME, getSmtpUsername());
+        }
+        if (getSmtpPassword() != null) {
+            properties.put(SMTP_PASSWORD, getSmtpPassword());
+        }
+        if (getLoginNotificationEnabled() != null) {
+            properties.put(LOGIN_NOTIFICATION_ENABLED, BooleanUtils.toIntegerObject(getLoginNotificationEnabled()).toString());
+        }
+        if (getLoginNotificationMessage() != null) {
+            properties.put(LOGIN_NOTIFICATION_MESSAGE, getLoginNotificationMessage());
+        }
+
+        return properties;
+    }
+
+    @Override
+    public void setProperties(Properties properties) {
+        setClearGlobalMap(intToBooleanObject(properties.getProperty(CLEAR_GLOBAL_MAP)));
+        setQueueBufferSize(toIntegerObject(properties.getProperty(QUEUE_BUFFER_SIZE)));
+        setDefaultMetaDataColumns(toList(properties.getProperty(DEFAULT_METADATA_COLUMNS), MetaDataColumn.class, DefaultMetaData.DEFAULT_COLUMNS));
+        setDefaultAdministratorBackgroundColor(deserialize(properties.getProperty(DEFAULT_ADMINISTRATOR_COLOR), Color.class, DEFAULT_COLOR));
+        setSmtpHost(properties.getProperty(SMTP_HOST));
+        setSmtpPort(properties.getProperty(SMTP_PORT));
+        setSmtpTimeout(properties.getProperty(SMTP_TIMEOUT));
+        setSmtpFrom(properties.getProperty(SMTP_FROM));
+        setSmtpSecure(properties.getProperty(SMTP_SECURE));
+        setSmtpAuth(intToBooleanObject(properties.getProperty(SMTP_AUTH)));
+        setSmtpUsername(properties.getProperty(SMTP_USERNAME));
+        setSmtpPassword(properties.getProperty(SMTP_PASSWORD));
+        setLoginNotificationEnabled(intToBooleanObject(properties.getProperty(LOGIN_NOTIFICATION_ENABLED, DEFAULT_LOGIN_NOTIFICATION_ENABLED_VALUE)));
+        setLoginNotificationMessage(properties.getProperty(LOGIN_NOTIFICATION_MESSAGE, DEFAULT_LOGIN_NOTIFICATION_MESSAGE_VALUE));
+    }
+
+    public String getEnvironmentName() {
+        return environmentName;
+    }
+
+    public void setEnvironmentName(String environmentName) {
+        this.environmentName = environmentName;
+    }
+
+    public String getServerName() {
+        return serverName;
+    }
+
+    public void setServerName(String serverName) {
+        this.serverName = serverName;
+    }
+
+    public Boolean getClearGlobalMap() {
+        return clearGlobalMap;
+    }
+
+    public void setClearGlobalMap(Boolean clearGlobalMap) {
+        this.clearGlobalMap = clearGlobalMap;
+    }
+
+    public Integer getQueueBufferSize() {
+        return queueBufferSize;
+    }
+
+    public void setQueueBufferSize(Integer queueBufferSize) {
+        this.queueBufferSize = queueBufferSize;
+    }
+
+    public List<MetaDataColumn> getDefaultMetaDataColumns() {
+        return defaultMetaDataColumns;
+    }
+
+    public void setDefaultMetaDataColumns(List<MetaDataColumn> defaultMetaDataColumns) {
+        this.defaultMetaDataColumns = defaultMetaDataColumns;
+    }
+
+    public Color getDefaultAdministratorBackgroundColor() {
+        return defaultAdministratorBackgroundColor;
+    }
+
+    public void setDefaultAdministratorBackgroundColor(Color defaultAdministratorBackgroundColor) {
+        this.defaultAdministratorBackgroundColor = defaultAdministratorBackgroundColor;
+    }
+
+    public String getSmtpHost() {
+        return smtpHost;
+    }
+
+    public void setSmtpHost(String smtpHost) {
+        this.smtpHost = smtpHost;
+    }
+
+    public String getSmtpPort() {
+        return smtpPort;
+    }
+
+    public void setSmtpPort(String smtpPort) {
+        this.smtpPort = smtpPort;
+    }
+
+    public String getSmtpTimeout() {
+        return smtpTimeout;
+    }
+
+    public void setSmtpTimeout(String smtpTimeout) {
+        this.smtpTimeout = smtpTimeout;
+    }
+
+    public String getSmtpFrom() {
+        return smtpFrom;
+    }
+
+    public void setSmtpFrom(String smtpFrom) {
+        this.smtpFrom = smtpFrom;
+    }
+
+    public String getSmtpSecure() {
+        return smtpSecure;
+    }
+
+    public void setSmtpSecure(String smtpSecure) {
+        this.smtpSecure = smtpSecure;
+    }
+
+    public Boolean getSmtpAuth() {
+        return smtpAuth;
+    }
+
+    public void setSmtpAuth(Boolean smtpAuth) {
+        this.smtpAuth = smtpAuth;
+    }
+
+    public String getSmtpUsername() {
+        return smtpUsername;
+    }
+
+    public void setSmtpUsername(String smtpUsername) {
+        this.smtpUsername = smtpUsername;
+    }
+
+    public String getSmtpPassword() {
+        return smtpPassword;
+    }
+
+    public void setSmtpPassword(String smtpPassword) {
+        this.smtpPassword = smtpPassword;
+    }
+
+    public Boolean getLoginNotificationEnabled() {
+        return loginNotificationEnabled;
+    }
+    
+    public void setLoginNotificationEnabled(Boolean loginNotificationEnabled) {
+        this.loginNotificationEnabled = loginNotificationEnabled;
+    }
+    
+    public String getLoginNotificationMessage() {
+        return loginNotificationMessage;
+    }
+    
+    public void setLoginNotificationMessage(String loginNotificationMessage) {
+        this.loginNotificationMessage = loginNotificationMessage;
+    }
+    
+    @Override
+    public String toAuditString() {
+        return ToStringBuilder.reflectionToString(this, ToStringStyle.SHORT_PREFIX_STYLE).toString();
+    }
+
+    @Override
+    public Map<String, Object> getPurgedProperties() {
+        Map<String, Object> purgedProperties = new HashMap<String, Object>();
+        purgedProperties.put("clearGlobalMap", clearGlobalMap);
+        purgedProperties.put("queueBufferSize", queueBufferSize);
+        purgedProperties.put("defaultMetaDataColumns", PurgeUtil.purgeList(defaultMetaDataColumns));
+        purgedProperties.put("defaultAdministratorBackgroundColor", defaultAdministratorBackgroundColor);
+        purgedProperties.put("smtpTimeout", PurgeUtil.getNumericValue(smtpTimeout));
+        purgedProperties.put("smtpSecure", smtpSecure);
+        purgedProperties.put("smtpAuth", smtpAuth);
+        return purgedProperties;
+    }
+}