--- conflicted
+++ resolved
@@ -58,10 +58,11 @@
 	
 	private static final String SEPARATOR = ":";
 
-    public static String xmlToJson(String xmlStr) throws IOException, XMLStreamException, FactoryConfigurationError, TransformerConfigurationException, TransformerException, TransformerFactoryConfigurationError {
-        return xmlToJson(xmlStr, true);
-    }
-    
+	public static String xmlToJson(String xmlStr) throws IOException, XMLStreamException, FactoryConfigurationError,
+			TransformerConfigurationException, TransformerException, TransformerFactoryConfigurationError {
+		return xmlToJson(xmlStr, true);
+	}
+
     public static String xmlToJson(String xmlStr, boolean normalizeNamespaces) throws IOException, XMLStreamException, FactoryConfigurationError, TransformerConfigurationException, TransformerException, TransformerFactoryConfigurationError {
         //convert xml to json
         JsonXMLConfig config = new JsonXMLConfigBuilder().autoArray(true).autoPrimitive(true).prettyPrint(false).build();
@@ -78,19 +79,13 @@
             // create result (JSON)
             JsonStreamFactory streamFactory = new CorrectedJsonStreamFactory();
             XMLStreamWriter writer = new JsonXMLOutputFactory(config, streamFactory).createXMLStreamWriter(outputStream);
-<<<<<<< HEAD
-=======
-            if (normalizeNamespaces) {
-                writer = new StrippingStreamWriterDelegate(writer);
-            }
->>>>>>> b574e5ce
             Result result = new StAXResult(writer);
 
             // copy source to result via "identity transform"
             TransformerFactory.newInstance().newTransformer().transform(source, result);
             String jsonString = outputStream.toString();
             
-            if (stripBoundPrefixes) {
+            if (normalizeNamespaces) {
             	jsonString = normalizeNamespaces(jsonString);
             }
             
