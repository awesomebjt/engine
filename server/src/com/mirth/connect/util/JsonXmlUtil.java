--- conflicted
+++ resolved
@@ -38,7 +38,6 @@
 import javax.xml.transform.stax.StAXSource;
 
 import org.apache.commons.io.IOUtils;
-import org.apache.commons.lang3.StringUtils;
 import org.apache.commons.lang3.tuple.Pair;
 
 import de.odysseus.staxon.json.JsonXMLConfig;
@@ -257,10 +256,7 @@
             if (alwaysArray || autoArray) {
             	target = new MirthArrayTarget(target, alwaysArray);
             }
-<<<<<<< HEAD
-=======
             
->>>>>>> 9a4ccbb3
             if (autoPrimitive) {
                 target = new AutoPrimitiveTarget(target, false);
             }
