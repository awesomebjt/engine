/*
 * Copyright (c) Mirth Corporation. All rights reserved.
 * 
 * http://www.mirthcorp.com
 * 
 * The software in this package is published under the terms of the MPL license a copy of which has
 * been included with this distribution in the LICENSE.txt file.
 */

package com.mirth.connect.connectors.jdbc;

<<<<<<< HEAD
=======
import java.io.BufferedReader;
import java.io.Reader;
import java.sql.Blob;
import java.sql.Clob;
import java.sql.ResultSet;
import java.sql.ResultSetMetaData;
import java.sql.SQLException;
import java.util.ArrayList;
import java.util.HashSet;
import java.util.LinkedHashMap;
import java.util.List;
import java.util.Locale;
import java.util.Map;
import java.util.Map.Entry;
import java.util.Set;
import java.util.regex.Matcher;
import java.util.regex.Pattern;

import javax.xml.parsers.DocumentBuilderFactory;

import org.apache.commons.collections4.CollectionUtils;
import org.apache.commons.dbutils.BasicRowProcessor;
import org.apache.commons.dbutils.DbUtils;
import org.apache.commons.lang3.StringUtils;
import org.apache.commons.lang3.exception.ExceptionUtils;
import org.apache.log4j.Logger;
import org.w3c.dom.DOMException;
import org.w3c.dom.Document;
import org.w3c.dom.Element;

>>>>>>> a60ad055
import com.mirth.connect.donkey.model.event.ConnectionStatusEventType;
import com.mirth.connect.donkey.model.event.ErrorEventType;
import com.mirth.connect.donkey.model.message.BatchRawMessage;
import com.mirth.connect.donkey.model.message.RawMessage;
import com.mirth.connect.donkey.server.ConnectorTaskException;
import com.mirth.connect.donkey.server.channel.ChannelException;
import com.mirth.connect.donkey.server.channel.DispatchResult;
import com.mirth.connect.donkey.server.channel.PollConnector;
import com.mirth.connect.donkey.server.event.ConnectionStatusEvent;
import com.mirth.connect.donkey.server.event.ErrorEvent;
import com.mirth.connect.donkey.server.message.batch.BatchMessageReader;
import com.mirth.connect.donkey.server.message.batch.ResponseHandler;
import com.mirth.connect.donkey.util.DonkeyElement;
import com.mirth.connect.model.converters.DocumentSerializer;
import com.mirth.connect.server.controllers.ChannelController;
import com.mirth.connect.server.controllers.ControllerFactory;
import com.mirth.connect.server.controllers.EventController;
import com.mirth.connect.server.util.ResourceUtil;
import com.mirth.connect.util.CharsetUtils;
import org.apache.commons.collections4.CollectionUtils;
import org.apache.commons.dbutils.BasicRowProcessor;
import org.apache.commons.dbutils.DbUtils;
import org.apache.commons.io.IOUtils;
import org.apache.commons.lang3.StringUtils;
import org.apache.commons.lang3.exception.ExceptionUtils;
import org.apache.commons.collections4.map.CaseInsensitiveMap;
import java.sql.ResultSetMetaData;
import org.apache.log4j.Logger;
import org.w3c.dom.DOMException;
import org.w3c.dom.Document;
import org.w3c.dom.Element;

import javax.xml.parsers.DocumentBuilderFactory;
import java.io.BufferedReader;
import java.io.Reader;
import java.sql.Blob;
import java.sql.Clob;
import java.sql.ResultSet;
import java.sql.SQLException;
import java.util.ArrayList;
import java.util.List;
import java.util.Map;
import java.util.Map.Entry;
import java.util.regex.Matcher;
import java.util.regex.Pattern;

public class DatabaseReceiver extends PollConnector {

    /**
     * @formatter:off
     *
     * NameStartChar    ::=    ":" | [A-Z] | "_" | [a-z] | [#xC0-#xD6] |
     *                  [#xD8-#xF6] | [#xF8-#x2FF] | [#x370-#x37D] |
     *                  [#x37F-#x1FFF] | [#x200C-#x200D] | [#x2070-#x218F] |
     *                  [#x2C00-#x2FEF] | [#x3001-#xD7FF] | [#xF900-#xFDCF] |
     *                  [#xFDF0-#xFFFD] | [#x10000-#xEFFFF]
     *
     * NameChar         ::=    NameStartChar | "-" | "." | [0-9] | #xB7 |
     *                         [#x0300-#x036F] | [#x203F-#x2040]
     *
     * Name             ::=    NameStartChar (NameChar)*
     *
     * @formatter:on
     */
    private static Pattern INVALID_XML_ELEMENT_NAMESTARTCHAR = Pattern.compile("[^:A-Z_a-z\\u00C0-\\u00D6\\u00D8-\\u00F6\\u00F8-\\u02FF\\u0370-\\u037D\\u037F-\\u1FFF\\u200C-\\u200D\\u2070-\\u218F\\u2C00-\\u2FEF\\u3001-\\uD7FF\\uF900-\\uFDCF\\uFDF0-\\uFFFD\\x{10000}-\\x{EFFFF}]");
    private static Pattern INVALID_XML_ELEMENT_NAMECHAR = Pattern.compile("[^:A-Z_a-z-\\.0-9\\xB7\\u00C0-\\u00D6\\u00D8-\\u00F6\\u00F8-\\u02FF\\u0300-\\u036F\\u0370-\\u037D\\u037F-\\u1FFF\\u200C-\\u200D\\u203F-\\u2040\\u2070-\\u218F\\u2C00-\\u2FEF\\u3001-\\uD7FF\\uF900-\\uFDCF\\uFDF0-\\uFFFD\\x{10000}-\\x{EFFFF}]+");

    protected DatabaseReceiverProperties connectorProperties;
    private DatabaseReceiverDelegate delegate;
    private EventController eventController = ControllerFactory.getFactory().createEventController();
    private Logger logger = Logger.getLogger(getClass());

    @Override
    public void onDeploy() throws ConnectorTaskException {
        connectorProperties = (DatabaseReceiverProperties) getConnectorProperties();

        /*
         * A delegate object is used to handle the polling operations, since the polling logic is
         * very different depending on whether JavaScript is enabled or not
         */
        if (connectorProperties.isUseScript()) {
            delegate = new DatabaseReceiverScript(this);
        } else {
            delegate = new DatabaseReceiverQuery(this);
        }

        delegate.deploy();

        eventController.dispatchEvent(new ConnectionStatusEvent(getChannelId(), getMetaDataId(), getSourceName(), ConnectionStatusEventType.IDLE));
    }

    @Override
    public void onUndeploy() throws ConnectorTaskException {
        delegate.undeploy();
    }

    @Override
    public void onStart() throws ConnectorTaskException {
        delegate.start();
    }

    @Override
    public void onStop() throws ConnectorTaskException {
        delegate.stop();
    }

    @Override
    public void onHalt() throws ConnectorTaskException {
        onStop();
    }

    @Override
    public void handleRecoveredResponse(DispatchResult dispatchResult) {
        finishDispatch(dispatchResult);
    }

    @SuppressWarnings("unchecked")
    @Override
    protected void poll() throws InterruptedException {
        eventController.dispatchEvent(new ConnectionStatusEvent(getChannelId(), getMetaDataId(), getSourceName(), ConnectionStatusEventType.POLLING));
        Object result = null;

        try {
            result = delegate.poll();

            if (isTerminated()) {
                return;
            }

            eventController.dispatchEvent(new ConnectionStatusEvent(getChannelId(), getMetaDataId(), getSourceName(), ConnectionStatusEventType.READING));

            // the result object will be a ResultSet or if JavaScript is used, we also allow the user to return a List<Map<String, Object>>
            if (result instanceof ResultSet) {
                processResultSet((ResultSet) result);
            } else if (result instanceof List) {
                // if the result object is a List, then assume it is a list of maps representing a row to process
                processResultList((List<Map<String, Object>>) result);
            } else {
                throw new DatabaseReceiverException("Unrecognized result: " + result.toString());
            }
        } catch (InterruptedException e) {
            throw e;
        } catch (Exception e) {
            logger.error("Failed to poll for messages from the database in channel \"" + ChannelController.getInstance().getDeployedChannelById(getChannelId()).getName() + "\"", e);
            eventController.dispatchEvent(new ErrorEvent(getChannelId(), getMetaDataId(), null, ErrorEventType.SOURCE_CONNECTOR, getSourceName(), connectorProperties.getName(), null, e.getCause()));
            return;
        } finally {
            if (result instanceof ResultSet) {
                DbUtils.closeQuietly((ResultSet) result);
            }

            try {
                delegate.afterPoll();
            } catch (DatabaseReceiverException e) {
                logger.error("Error in channel \"" + ChannelController.getInstance().getDeployedChannelById(getChannelId()).getName() + "\": " + e.getMessage(), ExceptionUtils.getRootCause(e));
                eventController.dispatchEvent(new ErrorEvent(getChannelId(), getMetaDataId(), null, ErrorEventType.SOURCE_CONNECTOR, getSourceName(), connectorProperties.getName(), null, e.getCause()));
            }

            eventController.dispatchEvent(new ConnectionStatusEvent(getChannelId(), getMetaDataId(), getSourceName(), ConnectionStatusEventType.IDLE));
        }
    }

    /**
     * Checks for duplicate columns in a case-insensitive way.
     * <p>
     * This ensures that when columnA, ColumnA, and CoLuMnA are processed into the
     * Maps before being converted to XML or JSON that no duplicate keys exist that would overwrite data in the Map
     * <p>
     * Duplicate keys/aliases would get overwritten in the resultMap, so we
     * throw an exception to keep the message from processing since it would contain
     * incomplete data and so that the user can have a chance to modify the query and
     * select those records again. In the future, we plan to allow duplicate field names
     * (https://github.com/nextgenhealthcare/connect/issues/4400).
     *
     * @param resultSet the result set to check for duplicate column names
     */
    private void checkForDuplicateColumnsInResultSetCaseInsensitive(ResultSet resultSet) throws SQLException {
        ResultSetMetaData metaData = resultSet.getMetaData();
        int colCount = metaData.getColumnCount();


        Map<String, Object> caseInsensitiveMap = new CaseInsensitiveMap(resultList.size());
        for (int i = 1; i <= colCount; i++) {
            if(caseInsensitiveMap.containsKey(metaData.getColumnLabel(i))){
                throw new SQLException("Multiple columns have the alias '" + foundLowerCaseAliases + "'. To prevent this error from occurring, specify unique aliases for each column. Aliases are derived by taking the column name and converting it to lower case");
            } else {
                caseInsensitiveMap.put(metaData.getColumnLabel(i), null);
            }
        }
    }

    /**
     * For each record in the given ResultSet, convert it to XML and dispatch it as a raw message to
     * the channel. Then run the post-process if applicable.
     */
    @SuppressWarnings("unchecked")
    private void processResultSet(ResultSet resultSet) throws SQLException, InterruptedException, DatabaseReceiverException {
        BasicRowProcessor basicRowProcessor = new BasicRowProcessor();

        checkForDuplicateColumnsInResultSetCaseInsensitive(resultSet);

        try {
            checkForDuplicateColumns(resultSet);

            List<Map<String, Object>> resultsList = null;
            if (connectorProperties.isAggregateResults()) {
                resultsList = new ArrayList<Map<String, Object>>();
            }

            // loop through the ResultSet rows and convert them into hash maps for processing
            while (resultSet.next()) {
                if (isTerminated()) {
                    return;
                }

                Map<String, Object> resultMap = (Map<String, Object>) basicRowProcessor.toMap(resultSet);

                if (connectorProperties.isAggregateResults()) {
                    resultsList.add(resultMap);
                } else {
                    processRecord(resultMap);
                }
            }

            if (connectorProperties.isAggregateResults() && CollectionUtils.isNotEmpty(resultsList)) {
                if (isTerminated()) {
                    return;
                }
                processAggregateRecord(resultsList);
            }
        } catch (Exception e) {
            if (e instanceof DatabaseReceiverException) {
                throw (DatabaseReceiverException) e;
            }
            throw new DatabaseReceiverException(e);
        }
    }

    void checkForDuplicateColumns(ResultSet resultSet) throws SQLException {
        ResultSetMetaData metaData = resultSet.getMetaData();
        int colCount = metaData.getColumnCount();
        Set<String> lowerCaseColumnNames = new HashSet<String>();

        for (int i = 1; i <= colCount; i++) {
            // This is the same logic used in BasicRowProcessor from commons-dbutils 1.7
            String columnName = metaData.getColumnLabel(i);
            if (null == columnName || 0 == columnName.length()) {
                columnName = metaData.getColumnName(i);
            }

            if (columnName != null) {
                columnName = columnName.toLowerCase(Locale.ENGLISH);
            }

            if (!lowerCaseColumnNames.add(columnName)) {
                /*
                 * Currently, duplicate keys/aliases would get overwritten in the resultMap, so we
                 * throw an exception to keep the message from processing since it would contain
                 * incomplete data and so that the user can have a chance to modify the query and
                 * select those records again. In the future, we plan to allow duplicate field names
                 * (MIRTH-3138).
                 */
                throw new SQLException("Multiple columns have the alias/name '" + columnName + "' (case-insensitive). To prevent this error from occurring, specify unique aliases for each column.");
            }
        }
    }

    /**
     * For each record in the given list, convert it to XML and dispatch it as a raw message to the
     * channel. Then run the post-process if applicable.
     */
    @SuppressWarnings("unchecked")
    void processResultList(List<Map<String, Object>> resultList) throws InterruptedException, DatabaseReceiverException {
        for (Object object : resultList) {
            if (isTerminated()) {
                return;
            }

            if (object instanceof Map) {
<<<<<<< HEAD
                Map<String, Object> caseInsensitiveMap = new CaseInsensitiveMap(resultList.size());
                caseInsensitiveMap.putAll((Map<String, Object>) object);
                processRecord(caseInsensitiveMap);
=======
                /*
                 * Previously, this code was adding to a CaseInsensitiveMap that we overrode in
                 * commons-dbutils to be public. Instead, we're no longer overriding that class, and
                 * just checking for case sensitivity here when adding to the map.
                 */
                Map<String, Object> map = new LinkedHashMap<String, Object>();
                Set<String> caseInsensitiveKeys = new HashSet<String>();

                for (Entry<String, Object> entry : ((Map<String, Object>) object).entrySet()) {
                    String lowerCaseKey = entry.getKey();
                    if (lowerCaseKey != null) {
                        lowerCaseKey = lowerCaseKey.toLowerCase(Locale.ENGLISH);
                    }
                    // Only put into the map if the key (case-insensitive) doesn't already exist
                    if (caseInsensitiveKeys.add(lowerCaseKey)) {
                        map.put(lowerCaseKey, entry.getValue());
                    } else {
                        /*
                         * Currently, duplicate keys/aliases would get overwritten in the resultMap,
                         * so we throw an exception to keep the message from processing since it
                         * would contain incomplete data and so that the user can have a chance to
                         * modify the query and select those records again. In the future, we plan
                         * to allow duplicate field names (MIRTH-3138).
                         */
                        throw new DatabaseReceiverException("Multiple columns have the alias/name '" + lowerCaseKey + "' (case-insensitive). To prevent this error from occurring, specify unique aliases for each column.");
                    }
                }

                processRecord(map);
>>>>>>> a60ad055
            } else {
                String errorMessage = "Received invalid list entry in channel \"" + ChannelController.getInstance().getDeployedChannelById(getChannelId()).getName() + "\", expected Map<String, Object>: " + object.toString();
                logger.error(errorMessage);
                eventController.dispatchEvent(new ErrorEvent(getChannelId(), getMetaDataId(), null, ErrorEventType.SOURCE_CONNECTOR, getSourceName(), connectorProperties.getName(), errorMessage, null));
            }
        }
    }

    /**
     * Convert the given resultMap into XML and dispatch it as a raw message to the channel. Then
     * run the post-process if applicable.
     */
    void processRecord(Map<String, Object> resultMap) throws InterruptedException, DatabaseReceiverException {
        try {
            if (isProcessBatch()) {
                BatchRawMessage batchRawMessage = new BatchRawMessage(new BatchMessageReader(resultMapToXml(resultMap)));

                dispatchBatchMessage(batchRawMessage, new DatabaseResponseHandler(resultMap));
            } else {
                DispatchResult dispatchResult = null;

                try {
                    dispatchResult = dispatchRawMessage(new RawMessage(resultMapToXml(resultMap)));
                } finally {
                    finishDispatch(dispatchResult);
                }

                // if the message was persisted (dispatchResult != null), then run the on-update SQL
                if (dispatchResult != null) {
                    if (dispatchResult.getProcessedMessage() != null) {
                        delegate.runPostProcess(resultMap, dispatchResult.getProcessedMessage().getMergedConnectorMessage());
                    } else {
                        delegate.runPostProcess(resultMap, null);
                    }
                }
            }
        } catch (Exception e) {
            String errorMessage = "Failed to process row retrieved from the database in channel \"" + ChannelController.getInstance().getDeployedChannelById(getChannelId()).getName() + "\"";
            logger.error(errorMessage, e);
            eventController.dispatchEvent(new ErrorEvent(getChannelId(), getMetaDataId(), null, ErrorEventType.SOURCE_CONNECTOR, getSourceName(), connectorProperties.getName(), errorMessage, e));
        }
    }

    private void processAggregateRecord(List<Map<String, Object>> resultsList) throws Exception {
        if (isProcessBatch()) {
            BatchRawMessage batchRawMessage = new BatchRawMessage(new BatchMessageReader(resultsListToXml(resultsList)));

            dispatchBatchMessage(batchRawMessage, new AggregateResponseHandler(resultsList));
        } else {
            DispatchResult dispatchResult = null;

            try {
                dispatchResult = dispatchRawMessage(new RawMessage(resultsListToXml(resultsList)));
            } finally {
                finishDispatch(dispatchResult);
            }

            runAggregatePostProcess(dispatchResult, resultsList);
        }
    }

    private void runAggregatePostProcess(DispatchResult dispatchResult, List<Map<String, Object>> resultsList) throws Exception {
        // If the message was persisted (dispatchResult != null), then run the post-process SQL
        if (dispatchResult != null) {
            if (connectorProperties.getUpdateMode() == DatabaseReceiverProperties.UPDATE_ONCE) {
                // Run the post-process SQL once, passing in all results
                if (dispatchResult.getProcessedMessage() != null) {
                    delegate.runAggregatePostProcess(resultsList, dispatchResult.getProcessedMessage().getMergedConnectorMessage());
                } else {
                    delegate.runAggregatePostProcess(resultsList, null);
                }
            } else if (connectorProperties.getUpdateMode() == DatabaseReceiverProperties.UPDATE_EACH) {
                // Iterate through each row and run the post-process SQL
                for (Map<String, Object> resultMap : resultsList) {
                    if (dispatchResult.getProcessedMessage() != null) {
                        delegate.runPostProcess(resultMap, dispatchResult.getProcessedMessage().getMergedConnectorMessage());
                    } else {
                        delegate.runPostProcess(resultMap, null);
                    }
                }
            }
        }
    }

    private String resultsListToXml(List<Map<String, Object>> resultsList) throws Exception {
        DonkeyElement results = new DonkeyElement("<results/>");
        for (Map<String, Object> resultMap : resultsList) {
            results.addChildElementFromXml(resultMapToXml(resultMap));
        }
        return results.toXml();
    }

    /**
     * Convert a resultMap representing a message into XML.
     */
    String resultMapToXml(Map<String, Object> resultMap) throws Exception {
        /*
         * Fixing column names can take a few milliseconds per column, so we should try to do
         * without and only fix if a DOMException was thrown when creating the XML.
         */
        try {
            return doResultMapToXml(resultMap, false);
        } catch (DOMException e) {
            return doResultMapToXml(resultMap, true);
        }
    }

    private String doResultMapToXml(Map<String, Object> resultMap, boolean fixColumnNames) throws Exception {
        DocumentBuilderFactory dbf = DocumentBuilderFactory.newInstance();
        dbf.setFeature("http://apache.org/xml/features/disallow-doctype-decl", true);
        Document document = dbf.newDocumentBuilder().newDocument();
        Element root = document.createElement("result");
        document.appendChild(root);

        for (Entry<String, Object> entry : resultMap.entrySet()) {
            String value = objectToString(entry.getValue());

            if (value != null) {
                String key = entry.getKey().toLowerCase(Locale.ENGLISH);
                if (fixColumnNames) {
                    key = fixColumnName(key);
                }

                Element child = document.createElement(key);
                child.appendChild(document.createTextNode(value));
                root.appendChild(child);
            }
        }

        return new DocumentSerializer().toXML(document);
    }

    String fixColumnName(String columnName) {
        if (StringUtils.isNotBlank(columnName)) {
            Matcher matcher = INVALID_XML_ELEMENT_NAMESTARTCHAR.matcher(Character.toString(columnName.charAt(0)));
            if (matcher.find()) {
                columnName = "_" + columnName.substring(1);
            }

            matcher = INVALID_XML_ELEMENT_NAMECHAR.matcher(columnName);
            if (matcher.find()) {
                columnName = matcher.replaceAll("_");
            }
        } else {
            columnName = "_";
        }

        return columnName;
    }

    /**
     * Convert an object into a string for insertion in the XML
     */
    private String objectToString(Object object) throws Exception {
        if (object == null) {
            return null;
        }

        String charsetEncoding = CharsetUtils.getEncoding(connectorProperties.getEncoding(), System.getProperty("ca.uhn.hl7v2.llp.charset"));

        if (object instanceof byte[]) {
            return new String((byte[]) object, charsetEncoding);
        }

        if (object instanceof Clob) {
            return clobToString((Clob) object);
        }

        if (object instanceof Blob) {
            Blob blob = (Blob) object;
            return new String(blob.getBytes(1, (int) blob.length()), charsetEncoding);
        }

        return object.toString();
    }

    private String clobToString(Clob clob) throws Exception {
        StringBuilder stringBuilder = new StringBuilder();
        Reader reader = null;
        BufferedReader bufferedReader = null;

        try {
            reader = clob.getCharacterStream();
            bufferedReader = new BufferedReader(reader);
            int c;
            while ((c = bufferedReader.read()) != -1) {
                stringBuilder.append((char) c);
            }

            return stringBuilder.toString();
        } finally {
            ResourceUtil.closeResourceQuietly(bufferedReader);
            ResourceUtil.closeResourceQuietly(reader);
        }
    }

    public class DatabaseResponseHandler extends ResponseHandler {

        private Map<String, Object> resultMap;

        public DatabaseResponseHandler(Map<String, Object> resultMap) {
            this.resultMap = resultMap;
        }

        @Override
        public void responseProcess(int batchSequenceId, boolean batchComplete) throws Exception {
            if (dispatchResult.getProcessedMessage() != null) {
                delegate.runPostProcess(resultMap, dispatchResult.getProcessedMessage().getMergedConnectorMessage());
            } else {
                delegate.runPostProcess(resultMap, null);
            }
        }

        @Override
        public void responseError(ChannelException e) {}
    }

    public class AggregateResponseHandler extends ResponseHandler {

        private List<Map<String, Object>> resultsList;

        public AggregateResponseHandler(List<Map<String, Object>> resultsList) {
            this.resultsList = resultsList;
        }

        @Override
        public void responseProcess(int batchSequenceId, boolean batchComplete) throws Exception {
            if ((isUseFirstResponse() && batchSequenceId == 1) || (!isUseFirstResponse() && batchComplete)) {
                runAggregatePostProcess(dispatchResult, resultsList);
            }
        }

        @Override
        public void responseError(ChannelException e) {}
    }
}
<|MERGE_RESOLUTION|>--- conflicted
+++ resolved
@@ -1,594 +1,528 @@
-/*
- * Copyright (c) Mirth Corporation. All rights reserved.
- * 
- * http://www.mirthcorp.com
- * 
- * The software in this package is published under the terms of the MPL license a copy of which has
- * been included with this distribution in the LICENSE.txt file.
- */
-
-package com.mirth.connect.connectors.jdbc;
-
-<<<<<<< HEAD
-=======
-import java.io.BufferedReader;
-import java.io.Reader;
-import java.sql.Blob;
-import java.sql.Clob;
-import java.sql.ResultSet;
-import java.sql.ResultSetMetaData;
-import java.sql.SQLException;
-import java.util.ArrayList;
-import java.util.HashSet;
-import java.util.LinkedHashMap;
-import java.util.List;
-import java.util.Locale;
-import java.util.Map;
-import java.util.Map.Entry;
-import java.util.Set;
-import java.util.regex.Matcher;
-import java.util.regex.Pattern;
-
-import javax.xml.parsers.DocumentBuilderFactory;
-
-import org.apache.commons.collections4.CollectionUtils;
-import org.apache.commons.dbutils.BasicRowProcessor;
-import org.apache.commons.dbutils.DbUtils;
-import org.apache.commons.lang3.StringUtils;
-import org.apache.commons.lang3.exception.ExceptionUtils;
-import org.apache.log4j.Logger;
-import org.w3c.dom.DOMException;
-import org.w3c.dom.Document;
-import org.w3c.dom.Element;
-
->>>>>>> a60ad055
-import com.mirth.connect.donkey.model.event.ConnectionStatusEventType;
-import com.mirth.connect.donkey.model.event.ErrorEventType;
-import com.mirth.connect.donkey.model.message.BatchRawMessage;
-import com.mirth.connect.donkey.model.message.RawMessage;
-import com.mirth.connect.donkey.server.ConnectorTaskException;
-import com.mirth.connect.donkey.server.channel.ChannelException;
-import com.mirth.connect.donkey.server.channel.DispatchResult;
-import com.mirth.connect.donkey.server.channel.PollConnector;
-import com.mirth.connect.donkey.server.event.ConnectionStatusEvent;
-import com.mirth.connect.donkey.server.event.ErrorEvent;
-import com.mirth.connect.donkey.server.message.batch.BatchMessageReader;
-import com.mirth.connect.donkey.server.message.batch.ResponseHandler;
-import com.mirth.connect.donkey.util.DonkeyElement;
-import com.mirth.connect.model.converters.DocumentSerializer;
-import com.mirth.connect.server.controllers.ChannelController;
-import com.mirth.connect.server.controllers.ControllerFactory;
-import com.mirth.connect.server.controllers.EventController;
-import com.mirth.connect.server.util.ResourceUtil;
-import com.mirth.connect.util.CharsetUtils;
-import org.apache.commons.collections4.CollectionUtils;
-import org.apache.commons.dbutils.BasicRowProcessor;
-import org.apache.commons.dbutils.DbUtils;
-import org.apache.commons.io.IOUtils;
-import org.apache.commons.lang3.StringUtils;
-import org.apache.commons.lang3.exception.ExceptionUtils;
-import org.apache.commons.collections4.map.CaseInsensitiveMap;
-import java.sql.ResultSetMetaData;
-import org.apache.log4j.Logger;
-import org.w3c.dom.DOMException;
-import org.w3c.dom.Document;
-import org.w3c.dom.Element;
-
-import javax.xml.parsers.DocumentBuilderFactory;
-import java.io.BufferedReader;
-import java.io.Reader;
-import java.sql.Blob;
-import java.sql.Clob;
-import java.sql.ResultSet;
-import java.sql.SQLException;
-import java.util.ArrayList;
-import java.util.List;
-import java.util.Map;
-import java.util.Map.Entry;
-import java.util.regex.Matcher;
-import java.util.regex.Pattern;
-
-public class DatabaseReceiver extends PollConnector {
-
-    /**
-     * @formatter:off
-     *
-     * NameStartChar    ::=    ":" | [A-Z] | "_" | [a-z] | [#xC0-#xD6] |
-     *                  [#xD8-#xF6] | [#xF8-#x2FF] | [#x370-#x37D] |
-     *                  [#x37F-#x1FFF] | [#x200C-#x200D] | [#x2070-#x218F] |
-     *                  [#x2C00-#x2FEF] | [#x3001-#xD7FF] | [#xF900-#xFDCF] |
-     *                  [#xFDF0-#xFFFD] | [#x10000-#xEFFFF]
-     *
-     * NameChar         ::=    NameStartChar | "-" | "." | [0-9] | #xB7 |
-     *                         [#x0300-#x036F] | [#x203F-#x2040]
-     *
-     * Name             ::=    NameStartChar (NameChar)*
-     *
-     * @formatter:on
-     */
-    private static Pattern INVALID_XML_ELEMENT_NAMESTARTCHAR = Pattern.compile("[^:A-Z_a-z\\u00C0-\\u00D6\\u00D8-\\u00F6\\u00F8-\\u02FF\\u0370-\\u037D\\u037F-\\u1FFF\\u200C-\\u200D\\u2070-\\u218F\\u2C00-\\u2FEF\\u3001-\\uD7FF\\uF900-\\uFDCF\\uFDF0-\\uFFFD\\x{10000}-\\x{EFFFF}]");
-    private static Pattern INVALID_XML_ELEMENT_NAMECHAR = Pattern.compile("[^:A-Z_a-z-\\.0-9\\xB7\\u00C0-\\u00D6\\u00D8-\\u00F6\\u00F8-\\u02FF\\u0300-\\u036F\\u0370-\\u037D\\u037F-\\u1FFF\\u200C-\\u200D\\u203F-\\u2040\\u2070-\\u218F\\u2C00-\\u2FEF\\u3001-\\uD7FF\\uF900-\\uFDCF\\uFDF0-\\uFFFD\\x{10000}-\\x{EFFFF}]+");
-
-    protected DatabaseReceiverProperties connectorProperties;
-    private DatabaseReceiverDelegate delegate;
-    private EventController eventController = ControllerFactory.getFactory().createEventController();
-    private Logger logger = Logger.getLogger(getClass());
-
-    @Override
-    public void onDeploy() throws ConnectorTaskException {
-        connectorProperties = (DatabaseReceiverProperties) getConnectorProperties();
-
-        /*
-         * A delegate object is used to handle the polling operations, since the polling logic is
-         * very different depending on whether JavaScript is enabled or not
-         */
-        if (connectorProperties.isUseScript()) {
-            delegate = new DatabaseReceiverScript(this);
-        } else {
-            delegate = new DatabaseReceiverQuery(this);
-        }
-
-        delegate.deploy();
-
-        eventController.dispatchEvent(new ConnectionStatusEvent(getChannelId(), getMetaDataId(), getSourceName(), ConnectionStatusEventType.IDLE));
-    }
-
-    @Override
-    public void onUndeploy() throws ConnectorTaskException {
-        delegate.undeploy();
-    }
-
-    @Override
-    public void onStart() throws ConnectorTaskException {
-        delegate.start();
-    }
-
-    @Override
-    public void onStop() throws ConnectorTaskException {
-        delegate.stop();
-    }
-
-    @Override
-    public void onHalt() throws ConnectorTaskException {
-        onStop();
-    }
-
-    @Override
-    public void handleRecoveredResponse(DispatchResult dispatchResult) {
-        finishDispatch(dispatchResult);
-    }
-
-    @SuppressWarnings("unchecked")
-    @Override
-    protected void poll() throws InterruptedException {
-        eventController.dispatchEvent(new ConnectionStatusEvent(getChannelId(), getMetaDataId(), getSourceName(), ConnectionStatusEventType.POLLING));
-        Object result = null;
-
-        try {
-            result = delegate.poll();
-
-            if (isTerminated()) {
-                return;
-            }
-
-            eventController.dispatchEvent(new ConnectionStatusEvent(getChannelId(), getMetaDataId(), getSourceName(), ConnectionStatusEventType.READING));
-
-            // the result object will be a ResultSet or if JavaScript is used, we also allow the user to return a List<Map<String, Object>>
-            if (result instanceof ResultSet) {
-                processResultSet((ResultSet) result);
-            } else if (result instanceof List) {
-                // if the result object is a List, then assume it is a list of maps representing a row to process
-                processResultList((List<Map<String, Object>>) result);
-            } else {
-                throw new DatabaseReceiverException("Unrecognized result: " + result.toString());
-            }
-        } catch (InterruptedException e) {
-            throw e;
-        } catch (Exception e) {
-            logger.error("Failed to poll for messages from the database in channel \"" + ChannelController.getInstance().getDeployedChannelById(getChannelId()).getName() + "\"", e);
-            eventController.dispatchEvent(new ErrorEvent(getChannelId(), getMetaDataId(), null, ErrorEventType.SOURCE_CONNECTOR, getSourceName(), connectorProperties.getName(), null, e.getCause()));
-            return;
-        } finally {
-            if (result instanceof ResultSet) {
-                DbUtils.closeQuietly((ResultSet) result);
-            }
-
-            try {
-                delegate.afterPoll();
-            } catch (DatabaseReceiverException e) {
-                logger.error("Error in channel \"" + ChannelController.getInstance().getDeployedChannelById(getChannelId()).getName() + "\": " + e.getMessage(), ExceptionUtils.getRootCause(e));
-                eventController.dispatchEvent(new ErrorEvent(getChannelId(), getMetaDataId(), null, ErrorEventType.SOURCE_CONNECTOR, getSourceName(), connectorProperties.getName(), null, e.getCause()));
-            }
-
-            eventController.dispatchEvent(new ConnectionStatusEvent(getChannelId(), getMetaDataId(), getSourceName(), ConnectionStatusEventType.IDLE));
-        }
-    }
-
-    /**
-     * Checks for duplicate columns in a case-insensitive way.
-     * <p>
-     * This ensures that when columnA, ColumnA, and CoLuMnA are processed into the
-     * Maps before being converted to XML or JSON that no duplicate keys exist that would overwrite data in the Map
-     * <p>
-     * Duplicate keys/aliases would get overwritten in the resultMap, so we
-     * throw an exception to keep the message from processing since it would contain
-     * incomplete data and so that the user can have a chance to modify the query and
-     * select those records again. In the future, we plan to allow duplicate field names
-     * (https://github.com/nextgenhealthcare/connect/issues/4400).
-     *
-     * @param resultSet the result set to check for duplicate column names
-     */
-    private void checkForDuplicateColumnsInResultSetCaseInsensitive(ResultSet resultSet) throws SQLException {
-        ResultSetMetaData metaData = resultSet.getMetaData();
-        int colCount = metaData.getColumnCount();
-
-
-        Map<String, Object> caseInsensitiveMap = new CaseInsensitiveMap(resultList.size());
-        for (int i = 1; i <= colCount; i++) {
-            if(caseInsensitiveMap.containsKey(metaData.getColumnLabel(i))){
-                throw new SQLException("Multiple columns have the alias '" + foundLowerCaseAliases + "'. To prevent this error from occurring, specify unique aliases for each column. Aliases are derived by taking the column name and converting it to lower case");
-            } else {
-                caseInsensitiveMap.put(metaData.getColumnLabel(i), null);
-            }
-        }
-    }
-
-    /**
-     * For each record in the given ResultSet, convert it to XML and dispatch it as a raw message to
-     * the channel. Then run the post-process if applicable.
-     */
-    @SuppressWarnings("unchecked")
-    private void processResultSet(ResultSet resultSet) throws SQLException, InterruptedException, DatabaseReceiverException {
-        BasicRowProcessor basicRowProcessor = new BasicRowProcessor();
-
-        checkForDuplicateColumnsInResultSetCaseInsensitive(resultSet);
-
-        try {
-            checkForDuplicateColumns(resultSet);
-
-            List<Map<String, Object>> resultsList = null;
-            if (connectorProperties.isAggregateResults()) {
-                resultsList = new ArrayList<Map<String, Object>>();
-            }
-
-            // loop through the ResultSet rows and convert them into hash maps for processing
-            while (resultSet.next()) {
-                if (isTerminated()) {
-                    return;
-                }
-
-                Map<String, Object> resultMap = (Map<String, Object>) basicRowProcessor.toMap(resultSet);
-
-                if (connectorProperties.isAggregateResults()) {
-                    resultsList.add(resultMap);
-                } else {
-                    processRecord(resultMap);
-                }
-            }
-
-            if (connectorProperties.isAggregateResults() && CollectionUtils.isNotEmpty(resultsList)) {
-                if (isTerminated()) {
-                    return;
-                }
-                processAggregateRecord(resultsList);
-            }
-        } catch (Exception e) {
-            if (e instanceof DatabaseReceiverException) {
-                throw (DatabaseReceiverException) e;
-            }
-            throw new DatabaseReceiverException(e);
-        }
-    }
-
-    void checkForDuplicateColumns(ResultSet resultSet) throws SQLException {
-        ResultSetMetaData metaData = resultSet.getMetaData();
-        int colCount = metaData.getColumnCount();
-        Set<String> lowerCaseColumnNames = new HashSet<String>();
-
-        for (int i = 1; i <= colCount; i++) {
-            // This is the same logic used in BasicRowProcessor from commons-dbutils 1.7
-            String columnName = metaData.getColumnLabel(i);
-            if (null == columnName || 0 == columnName.length()) {
-                columnName = metaData.getColumnName(i);
-            }
-
-            if (columnName != null) {
-                columnName = columnName.toLowerCase(Locale.ENGLISH);
-            }
-
-            if (!lowerCaseColumnNames.add(columnName)) {
-                /*
-                 * Currently, duplicate keys/aliases would get overwritten in the resultMap, so we
-                 * throw an exception to keep the message from processing since it would contain
-                 * incomplete data and so that the user can have a chance to modify the query and
-                 * select those records again. In the future, we plan to allow duplicate field names
-                 * (MIRTH-3138).
-                 */
-                throw new SQLException("Multiple columns have the alias/name '" + columnName + "' (case-insensitive). To prevent this error from occurring, specify unique aliases for each column.");
-            }
-        }
-    }
-
-    /**
-     * For each record in the given list, convert it to XML and dispatch it as a raw message to the
-     * channel. Then run the post-process if applicable.
-     */
-    @SuppressWarnings("unchecked")
-    void processResultList(List<Map<String, Object>> resultList) throws InterruptedException, DatabaseReceiverException {
-        for (Object object : resultList) {
-            if (isTerminated()) {
-                return;
-            }
-
-            if (object instanceof Map) {
-<<<<<<< HEAD
-                Map<String, Object> caseInsensitiveMap = new CaseInsensitiveMap(resultList.size());
-                caseInsensitiveMap.putAll((Map<String, Object>) object);
-                processRecord(caseInsensitiveMap);
-=======
-                /*
-                 * Previously, this code was adding to a CaseInsensitiveMap that we overrode in
-                 * commons-dbutils to be public. Instead, we're no longer overriding that class, and
-                 * just checking for case sensitivity here when adding to the map.
-                 */
-                Map<String, Object> map = new LinkedHashMap<String, Object>();
-                Set<String> caseInsensitiveKeys = new HashSet<String>();
-
-                for (Entry<String, Object> entry : ((Map<String, Object>) object).entrySet()) {
-                    String lowerCaseKey = entry.getKey();
-                    if (lowerCaseKey != null) {
-                        lowerCaseKey = lowerCaseKey.toLowerCase(Locale.ENGLISH);
-                    }
-                    // Only put into the map if the key (case-insensitive) doesn't already exist
-                    if (caseInsensitiveKeys.add(lowerCaseKey)) {
-                        map.put(lowerCaseKey, entry.getValue());
-                    } else {
-                        /*
-                         * Currently, duplicate keys/aliases would get overwritten in the resultMap,
-                         * so we throw an exception to keep the message from processing since it
-                         * would contain incomplete data and so that the user can have a chance to
-                         * modify the query and select those records again. In the future, we plan
-                         * to allow duplicate field names (MIRTH-3138).
-                         */
-                        throw new DatabaseReceiverException("Multiple columns have the alias/name '" + lowerCaseKey + "' (case-insensitive). To prevent this error from occurring, specify unique aliases for each column.");
-                    }
-                }
-
-                processRecord(map);
->>>>>>> a60ad055
-            } else {
-                String errorMessage = "Received invalid list entry in channel \"" + ChannelController.getInstance().getDeployedChannelById(getChannelId()).getName() + "\", expected Map<String, Object>: " + object.toString();
-                logger.error(errorMessage);
-                eventController.dispatchEvent(new ErrorEvent(getChannelId(), getMetaDataId(), null, ErrorEventType.SOURCE_CONNECTOR, getSourceName(), connectorProperties.getName(), errorMessage, null));
-            }
-        }
-    }
-
-    /**
-     * Convert the given resultMap into XML and dispatch it as a raw message to the channel. Then
-     * run the post-process if applicable.
-     */
-    void processRecord(Map<String, Object> resultMap) throws InterruptedException, DatabaseReceiverException {
-        try {
-            if (isProcessBatch()) {
-                BatchRawMessage batchRawMessage = new BatchRawMessage(new BatchMessageReader(resultMapToXml(resultMap)));
-
-                dispatchBatchMessage(batchRawMessage, new DatabaseResponseHandler(resultMap));
-            } else {
-                DispatchResult dispatchResult = null;
-
-                try {
-                    dispatchResult = dispatchRawMessage(new RawMessage(resultMapToXml(resultMap)));
-                } finally {
-                    finishDispatch(dispatchResult);
-                }
-
-                // if the message was persisted (dispatchResult != null), then run the on-update SQL
-                if (dispatchResult != null) {
-                    if (dispatchResult.getProcessedMessage() != null) {
-                        delegate.runPostProcess(resultMap, dispatchResult.getProcessedMessage().getMergedConnectorMessage());
-                    } else {
-                        delegate.runPostProcess(resultMap, null);
-                    }
-                }
-            }
-        } catch (Exception e) {
-            String errorMessage = "Failed to process row retrieved from the database in channel \"" + ChannelController.getInstance().getDeployedChannelById(getChannelId()).getName() + "\"";
-            logger.error(errorMessage, e);
-            eventController.dispatchEvent(new ErrorEvent(getChannelId(), getMetaDataId(), null, ErrorEventType.SOURCE_CONNECTOR, getSourceName(), connectorProperties.getName(), errorMessage, e));
-        }
-    }
-
-    private void processAggregateRecord(List<Map<String, Object>> resultsList) throws Exception {
-        if (isProcessBatch()) {
-            BatchRawMessage batchRawMessage = new BatchRawMessage(new BatchMessageReader(resultsListToXml(resultsList)));
-
-            dispatchBatchMessage(batchRawMessage, new AggregateResponseHandler(resultsList));
-        } else {
-            DispatchResult dispatchResult = null;
-
-            try {
-                dispatchResult = dispatchRawMessage(new RawMessage(resultsListToXml(resultsList)));
-            } finally {
-                finishDispatch(dispatchResult);
-            }
-
-            runAggregatePostProcess(dispatchResult, resultsList);
-        }
-    }
-
-    private void runAggregatePostProcess(DispatchResult dispatchResult, List<Map<String, Object>> resultsList) throws Exception {
-        // If the message was persisted (dispatchResult != null), then run the post-process SQL
-        if (dispatchResult != null) {
-            if (connectorProperties.getUpdateMode() == DatabaseReceiverProperties.UPDATE_ONCE) {
-                // Run the post-process SQL once, passing in all results
-                if (dispatchResult.getProcessedMessage() != null) {
-                    delegate.runAggregatePostProcess(resultsList, dispatchResult.getProcessedMessage().getMergedConnectorMessage());
-                } else {
-                    delegate.runAggregatePostProcess(resultsList, null);
-                }
-            } else if (connectorProperties.getUpdateMode() == DatabaseReceiverProperties.UPDATE_EACH) {
-                // Iterate through each row and run the post-process SQL
-                for (Map<String, Object> resultMap : resultsList) {
-                    if (dispatchResult.getProcessedMessage() != null) {
-                        delegate.runPostProcess(resultMap, dispatchResult.getProcessedMessage().getMergedConnectorMessage());
-                    } else {
-                        delegate.runPostProcess(resultMap, null);
-                    }
-                }
-            }
-        }
-    }
-
-    private String resultsListToXml(List<Map<String, Object>> resultsList) throws Exception {
-        DonkeyElement results = new DonkeyElement("<results/>");
-        for (Map<String, Object> resultMap : resultsList) {
-            results.addChildElementFromXml(resultMapToXml(resultMap));
-        }
-        return results.toXml();
-    }
-
-    /**
-     * Convert a resultMap representing a message into XML.
-     */
-    String resultMapToXml(Map<String, Object> resultMap) throws Exception {
-        /*
-         * Fixing column names can take a few milliseconds per column, so we should try to do
-         * without and only fix if a DOMException was thrown when creating the XML.
-         */
-        try {
-            return doResultMapToXml(resultMap, false);
-        } catch (DOMException e) {
-            return doResultMapToXml(resultMap, true);
-        }
-    }
-
-    private String doResultMapToXml(Map<String, Object> resultMap, boolean fixColumnNames) throws Exception {
-        DocumentBuilderFactory dbf = DocumentBuilderFactory.newInstance();
-        dbf.setFeature("http://apache.org/xml/features/disallow-doctype-decl", true);
-        Document document = dbf.newDocumentBuilder().newDocument();
-        Element root = document.createElement("result");
-        document.appendChild(root);
-
-        for (Entry<String, Object> entry : resultMap.entrySet()) {
-            String value = objectToString(entry.getValue());
-
-            if (value != null) {
-                String key = entry.getKey().toLowerCase(Locale.ENGLISH);
-                if (fixColumnNames) {
-                    key = fixColumnName(key);
-                }
-
-                Element child = document.createElement(key);
-                child.appendChild(document.createTextNode(value));
-                root.appendChild(child);
-            }
-        }
-
-        return new DocumentSerializer().toXML(document);
-    }
-
-    String fixColumnName(String columnName) {
-        if (StringUtils.isNotBlank(columnName)) {
-            Matcher matcher = INVALID_XML_ELEMENT_NAMESTARTCHAR.matcher(Character.toString(columnName.charAt(0)));
-            if (matcher.find()) {
-                columnName = "_" + columnName.substring(1);
-            }
-
-            matcher = INVALID_XML_ELEMENT_NAMECHAR.matcher(columnName);
-            if (matcher.find()) {
-                columnName = matcher.replaceAll("_");
-            }
-        } else {
-            columnName = "_";
-        }
-
-        return columnName;
-    }
-
-    /**
-     * Convert an object into a string for insertion in the XML
-     */
-    private String objectToString(Object object) throws Exception {
-        if (object == null) {
-            return null;
-        }
-
-        String charsetEncoding = CharsetUtils.getEncoding(connectorProperties.getEncoding(), System.getProperty("ca.uhn.hl7v2.llp.charset"));
-
-        if (object instanceof byte[]) {
-            return new String((byte[]) object, charsetEncoding);
-        }
-
-        if (object instanceof Clob) {
-            return clobToString((Clob) object);
-        }
-
-        if (object instanceof Blob) {
-            Blob blob = (Blob) object;
-            return new String(blob.getBytes(1, (int) blob.length()), charsetEncoding);
-        }
-
-        return object.toString();
-    }
-
-    private String clobToString(Clob clob) throws Exception {
-        StringBuilder stringBuilder = new StringBuilder();
-        Reader reader = null;
-        BufferedReader bufferedReader = null;
-
-        try {
-            reader = clob.getCharacterStream();
-            bufferedReader = new BufferedReader(reader);
-            int c;
-            while ((c = bufferedReader.read()) != -1) {
-                stringBuilder.append((char) c);
-            }
-
-            return stringBuilder.toString();
-        } finally {
-            ResourceUtil.closeResourceQuietly(bufferedReader);
-            ResourceUtil.closeResourceQuietly(reader);
-        }
-    }
-
-    public class DatabaseResponseHandler extends ResponseHandler {
-
-        private Map<String, Object> resultMap;
-
-        public DatabaseResponseHandler(Map<String, Object> resultMap) {
-            this.resultMap = resultMap;
-        }
-
-        @Override
-        public void responseProcess(int batchSequenceId, boolean batchComplete) throws Exception {
-            if (dispatchResult.getProcessedMessage() != null) {
-                delegate.runPostProcess(resultMap, dispatchResult.getProcessedMessage().getMergedConnectorMessage());
-            } else {
-                delegate.runPostProcess(resultMap, null);
-            }
-        }
-
-        @Override
-        public void responseError(ChannelException e) {}
-    }
-
-    public class AggregateResponseHandler extends ResponseHandler {
-
-        private List<Map<String, Object>> resultsList;
-
-        public AggregateResponseHandler(List<Map<String, Object>> resultsList) {
-            this.resultsList = resultsList;
-        }
-
-        @Override
-        public void responseProcess(int batchSequenceId, boolean batchComplete) throws Exception {
-            if ((isUseFirstResponse() && batchSequenceId == 1) || (!isUseFirstResponse() && batchComplete)) {
-                runAggregatePostProcess(dispatchResult, resultsList);
-            }
-        }
-
-        @Override
-        public void responseError(ChannelException e) {}
-    }
-}
+/*
+ * Copyright (c) Mirth Corporation. All rights reserved.
+ * 
+ * http://www.mirthcorp.com
+ * 
+ * The software in this package is published under the terms of the MPL license a copy of which has
+ * been included with this distribution in the LICENSE.txt file.
+ */
+
+package com.mirth.connect.connectors.jdbc;
+
+import java.io.BufferedReader;
+import java.io.Reader;
+import java.sql.Blob;
+import java.sql.Clob;
+import java.sql.ResultSet;
+import java.sql.ResultSetMetaData;
+import java.sql.SQLException;
+import java.util.ArrayList;
+import java.util.HashSet;
+import java.util.LinkedHashMap;
+import java.util.List;
+import java.util.Locale;
+import java.util.Map;
+import java.util.Map.Entry;
+import java.util.Set;
+import java.util.regex.Matcher;
+import java.util.regex.Pattern;
+
+import javax.xml.parsers.DocumentBuilderFactory;
+
+import org.apache.commons.collections4.CollectionUtils;
+import org.apache.commons.dbutils.BasicRowProcessor;
+import org.apache.commons.dbutils.DbUtils;
+import org.apache.commons.lang3.StringUtils;
+import org.apache.commons.lang3.exception.ExceptionUtils;
+import org.apache.log4j.Logger;
+import org.w3c.dom.DOMException;
+import org.w3c.dom.Document;
+import org.w3c.dom.Element;
+
+import com.mirth.connect.donkey.model.event.ConnectionStatusEventType;
+import com.mirth.connect.donkey.model.event.ErrorEventType;
+import com.mirth.connect.donkey.model.message.BatchRawMessage;
+import com.mirth.connect.donkey.model.message.RawMessage;
+import com.mirth.connect.donkey.server.ConnectorTaskException;
+import com.mirth.connect.donkey.server.channel.ChannelException;
+import com.mirth.connect.donkey.server.channel.DispatchResult;
+import com.mirth.connect.donkey.server.channel.PollConnector;
+import com.mirth.connect.donkey.server.event.ConnectionStatusEvent;
+import com.mirth.connect.donkey.server.event.ErrorEvent;
+import com.mirth.connect.donkey.server.message.batch.BatchMessageReader;
+import com.mirth.connect.donkey.server.message.batch.ResponseHandler;
+import com.mirth.connect.donkey.util.DonkeyElement;
+import com.mirth.connect.model.converters.DocumentSerializer;
+import com.mirth.connect.server.controllers.ChannelController;
+import com.mirth.connect.server.controllers.ControllerFactory;
+import com.mirth.connect.server.controllers.EventController;
+import com.mirth.connect.server.util.ResourceUtil;
+import com.mirth.connect.util.CharsetUtils;
+
+public class DatabaseReceiver extends PollConnector {
+
+    /**
+     * @formatter:off
+     * 
+     * NameStartChar    ::=    ":" | [A-Z] | "_" | [a-z] | [#xC0-#xD6] |
+     *                  [#xD8-#xF6] | [#xF8-#x2FF] | [#x370-#x37D] |
+     *                  [#x37F-#x1FFF] | [#x200C-#x200D] | [#x2070-#x218F] |
+     *                  [#x2C00-#x2FEF] | [#x3001-#xD7FF] | [#xF900-#xFDCF] |
+     *                  [#xFDF0-#xFFFD] | [#x10000-#xEFFFF]
+     *                  
+     * NameChar         ::=    NameStartChar | "-" | "." | [0-9] | #xB7 |
+     *                         [#x0300-#x036F] | [#x203F-#x2040] 
+     *
+     * Name             ::=    NameStartChar (NameChar)* 
+     * 
+     * @formatter:on
+     */
+    private static Pattern INVALID_XML_ELEMENT_NAMESTARTCHAR = Pattern.compile("[^:A-Z_a-z\\u00C0-\\u00D6\\u00D8-\\u00F6\\u00F8-\\u02FF\\u0370-\\u037D\\u037F-\\u1FFF\\u200C-\\u200D\\u2070-\\u218F\\u2C00-\\u2FEF\\u3001-\\uD7FF\\uF900-\\uFDCF\\uFDF0-\\uFFFD\\x{10000}-\\x{EFFFF}]");
+    private static Pattern INVALID_XML_ELEMENT_NAMECHAR = Pattern.compile("[^:A-Z_a-z-\\.0-9\\xB7\\u00C0-\\u00D6\\u00D8-\\u00F6\\u00F8-\\u02FF\\u0300-\\u036F\\u0370-\\u037D\\u037F-\\u1FFF\\u200C-\\u200D\\u203F-\\u2040\\u2070-\\u218F\\u2C00-\\u2FEF\\u3001-\\uD7FF\\uF900-\\uFDCF\\uFDF0-\\uFFFD\\x{10000}-\\x{EFFFF}]+");
+
+    protected DatabaseReceiverProperties connectorProperties;
+    private DatabaseReceiverDelegate delegate;
+    private EventController eventController = ControllerFactory.getFactory().createEventController();
+    private Logger logger = Logger.getLogger(getClass());
+
+    @Override
+    public void onDeploy() throws ConnectorTaskException {
+        connectorProperties = (DatabaseReceiverProperties) getConnectorProperties();
+
+        /*
+         * A delegate object is used to handle the polling operations, since the polling logic is
+         * very different depending on whether JavaScript is enabled or not
+         */
+        if (connectorProperties.isUseScript()) {
+            delegate = new DatabaseReceiverScript(this);
+        } else {
+            delegate = new DatabaseReceiverQuery(this);
+        }
+
+        delegate.deploy();
+
+        eventController.dispatchEvent(new ConnectionStatusEvent(getChannelId(), getMetaDataId(), getSourceName(), ConnectionStatusEventType.IDLE));
+    }
+
+    @Override
+    public void onUndeploy() throws ConnectorTaskException {
+        delegate.undeploy();
+    }
+
+    @Override
+    public void onStart() throws ConnectorTaskException {
+        delegate.start();
+    }
+
+    @Override
+    public void onStop() throws ConnectorTaskException {
+        delegate.stop();
+    }
+
+    @Override
+    public void onHalt() throws ConnectorTaskException {
+        onStop();
+    }
+
+    @Override
+    public void handleRecoveredResponse(DispatchResult dispatchResult) {
+        finishDispatch(dispatchResult);
+    }
+
+    @SuppressWarnings("unchecked")
+    @Override
+    protected void poll() throws InterruptedException {
+        eventController.dispatchEvent(new ConnectionStatusEvent(getChannelId(), getMetaDataId(), getSourceName(), ConnectionStatusEventType.POLLING));
+        Object result = null;
+
+        try {
+            result = delegate.poll();
+
+            if (isTerminated()) {
+                return;
+            }
+
+            eventController.dispatchEvent(new ConnectionStatusEvent(getChannelId(), getMetaDataId(), getSourceName(), ConnectionStatusEventType.READING));
+
+            // the result object will be a ResultSet or if JavaScript is used, we also allow the user to return a List<Map<String, Object>>
+            if (result instanceof ResultSet) {
+                processResultSet((ResultSet) result);
+            } else if (result instanceof List) {
+                // if the result object is a List, then assume it is a list of maps representing a row to process
+                processResultList((List<Map<String, Object>>) result);
+            } else {
+                throw new DatabaseReceiverException("Unrecognized result: " + result.toString());
+            }
+        } catch (InterruptedException e) {
+            throw e;
+        } catch (Exception e) {
+            logger.error("Failed to poll for messages from the database in channel \"" + ChannelController.getInstance().getDeployedChannelById(getChannelId()).getName() + "\"", e);
+            eventController.dispatchEvent(new ErrorEvent(getChannelId(), getMetaDataId(), null, ErrorEventType.SOURCE_CONNECTOR, getSourceName(), connectorProperties.getName(), null, e.getCause()));
+            return;
+        } finally {
+            if (result instanceof ResultSet) {
+                DbUtils.closeQuietly((ResultSet) result);
+            }
+
+            try {
+                delegate.afterPoll();
+            } catch (DatabaseReceiverException e) {
+                logger.error("Error in channel \"" + ChannelController.getInstance().getDeployedChannelById(getChannelId()).getName() + "\": " + e.getMessage(), ExceptionUtils.getRootCause(e));
+                eventController.dispatchEvent(new ErrorEvent(getChannelId(), getMetaDataId(), null, ErrorEventType.SOURCE_CONNECTOR, getSourceName(), connectorProperties.getName(), null, e.getCause()));
+            }
+
+            eventController.dispatchEvent(new ConnectionStatusEvent(getChannelId(), getMetaDataId(), getSourceName(), ConnectionStatusEventType.IDLE));
+        }
+    }
+
+    /**
+     * For each record in the given ResultSet, convert it to XML and dispatch it as a raw message to
+     * the channel. Then run the post-process if applicable.
+     */
+    @SuppressWarnings("unchecked")
+    private void processResultSet(ResultSet resultSet) throws SQLException, InterruptedException, DatabaseReceiverException {
+        BasicRowProcessor basicRowProcessor = new BasicRowProcessor();
+
+        try {
+            checkForDuplicateColumns(resultSet);
+
+            List<Map<String, Object>> resultsList = null;
+            if (connectorProperties.isAggregateResults()) {
+                resultsList = new ArrayList<Map<String, Object>>();
+            }
+
+            // loop through the ResultSet rows and convert them into hash maps for processing
+            while (resultSet.next()) {
+                if (isTerminated()) {
+                    return;
+                }
+
+                Map<String, Object> resultMap = (Map<String, Object>) basicRowProcessor.toMap(resultSet);
+
+                if (connectorProperties.isAggregateResults()) {
+                    resultsList.add(resultMap);
+                } else {
+                    processRecord(resultMap);
+                }
+            }
+
+            if (connectorProperties.isAggregateResults() && CollectionUtils.isNotEmpty(resultsList)) {
+                if (isTerminated()) {
+                    return;
+                }
+                processAggregateRecord(resultsList);
+            }
+        } catch (Exception e) {
+            if (e instanceof DatabaseReceiverException) {
+                throw (DatabaseReceiverException) e;
+            }
+            throw new DatabaseReceiverException(e);
+        }
+    }
+
+    void checkForDuplicateColumns(ResultSet resultSet) throws SQLException {
+        ResultSetMetaData metaData = resultSet.getMetaData();
+        int colCount = metaData.getColumnCount();
+        Set<String> lowerCaseColumnNames = new HashSet<String>();
+
+        for (int i = 1; i <= colCount; i++) {
+            // This is the same logic used in BasicRowProcessor from commons-dbutils 1.7
+            String columnName = metaData.getColumnLabel(i);
+            if (null == columnName || 0 == columnName.length()) {
+                columnName = metaData.getColumnName(i);
+            }
+
+            if (columnName != null) {
+                columnName = columnName.toLowerCase(Locale.ENGLISH);
+            }
+
+            if (!lowerCaseColumnNames.add(columnName)) {
+                /*
+                 * Currently, duplicate keys/aliases would get overwritten in the resultMap, so we
+                 * throw an exception to keep the message from processing since it would contain
+                 * incomplete data and so that the user can have a chance to modify the query and
+                 * select those records again. In the future, we plan to allow duplicate field names
+                 * (MIRTH-3138).
+                 */
+                throw new SQLException("Multiple columns have the alias/name '" + columnName + "' (case-insensitive). To prevent this error from occurring, specify unique aliases for each column.");
+            }
+        }
+    }
+
+    /**
+     * For each record in the given list, convert it to XML and dispatch it as a raw message to the
+     * channel. Then run the post-process if applicable.
+     */
+    @SuppressWarnings("unchecked")
+    void processResultList(List<Map<String, Object>> resultList) throws InterruptedException, DatabaseReceiverException {
+        for (Object object : resultList) {
+            if (isTerminated()) {
+                return;
+            }
+
+            if (object instanceof Map) {
+                /*
+                 * Previously, this code was adding to a CaseInsensitiveMap that we overrode in
+                 * commons-dbutils to be public. Instead, we're no longer overriding that class, and
+                 * just checking for case sensitivity here when adding to the map.
+                 */
+                Map<String, Object> map = new LinkedHashMap<String, Object>();
+                Set<String> caseInsensitiveKeys = new HashSet<String>();
+
+                for (Entry<String, Object> entry : ((Map<String, Object>) object).entrySet()) {
+                    String lowerCaseKey = entry.getKey();
+                    if (lowerCaseKey != null) {
+                        lowerCaseKey = lowerCaseKey.toLowerCase(Locale.ENGLISH);
+                    }
+                    // Only put into the map if the key (case-insensitive) doesn't already exist
+                    if (caseInsensitiveKeys.add(lowerCaseKey)) {
+                        map.put(lowerCaseKey, entry.getValue());
+                    } else {
+                        /*
+                         * Currently, duplicate keys/aliases would get overwritten in the resultMap,
+                         * so we throw an exception to keep the message from processing since it
+                         * would contain incomplete data and so that the user can have a chance to
+                         * modify the query and select those records again. In the future, we plan
+                         * to allow duplicate field names (MIRTH-3138).
+                         */
+                        throw new DatabaseReceiverException("Multiple columns have the alias/name '" + lowerCaseKey + "' (case-insensitive). To prevent this error from occurring, specify unique aliases for each column.");
+                    }
+                }
+
+                processRecord(map);
+            } else {
+                String errorMessage = "Received invalid list entry in channel \"" + ChannelController.getInstance().getDeployedChannelById(getChannelId()).getName() + "\", expected Map<String, Object>: " + object.toString();
+                logger.error(errorMessage);
+                eventController.dispatchEvent(new ErrorEvent(getChannelId(), getMetaDataId(), null, ErrorEventType.SOURCE_CONNECTOR, getSourceName(), connectorProperties.getName(), errorMessage, null));
+            }
+        }
+    }
+
+    /**
+     * Convert the given resultMap into XML and dispatch it as a raw message to the channel. Then
+     * run the post-process if applicable.
+     */
+    void processRecord(Map<String, Object> resultMap) throws InterruptedException, DatabaseReceiverException {
+        try {
+            if (isProcessBatch()) {
+                BatchRawMessage batchRawMessage = new BatchRawMessage(new BatchMessageReader(resultMapToXml(resultMap)));
+
+                dispatchBatchMessage(batchRawMessage, new DatabaseResponseHandler(resultMap));
+            } else {
+                DispatchResult dispatchResult = null;
+
+                try {
+                    dispatchResult = dispatchRawMessage(new RawMessage(resultMapToXml(resultMap)));
+                } finally {
+                    finishDispatch(dispatchResult);
+                }
+
+                // if the message was persisted (dispatchResult != null), then run the on-update SQL
+                if (dispatchResult != null) {
+                    if (dispatchResult.getProcessedMessage() != null) {
+                        delegate.runPostProcess(resultMap, dispatchResult.getProcessedMessage().getMergedConnectorMessage());
+                    } else {
+                        delegate.runPostProcess(resultMap, null);
+                    }
+                }
+            }
+        } catch (Exception e) {
+            String errorMessage = "Failed to process row retrieved from the database in channel \"" + ChannelController.getInstance().getDeployedChannelById(getChannelId()).getName() + "\"";
+            logger.error(errorMessage, e);
+            eventController.dispatchEvent(new ErrorEvent(getChannelId(), getMetaDataId(), null, ErrorEventType.SOURCE_CONNECTOR, getSourceName(), connectorProperties.getName(), errorMessage, e));
+        }
+    }
+
+    private void processAggregateRecord(List<Map<String, Object>> resultsList) throws Exception {
+        if (isProcessBatch()) {
+            BatchRawMessage batchRawMessage = new BatchRawMessage(new BatchMessageReader(resultsListToXml(resultsList)));
+
+            dispatchBatchMessage(batchRawMessage, new AggregateResponseHandler(resultsList));
+        } else {
+            DispatchResult dispatchResult = null;
+
+            try {
+                dispatchResult = dispatchRawMessage(new RawMessage(resultsListToXml(resultsList)));
+            } finally {
+                finishDispatch(dispatchResult);
+            }
+
+            runAggregatePostProcess(dispatchResult, resultsList);
+        }
+    }
+
+    private void runAggregatePostProcess(DispatchResult dispatchResult, List<Map<String, Object>> resultsList) throws Exception {
+        // If the message was persisted (dispatchResult != null), then run the post-process SQL
+        if (dispatchResult != null) {
+            if (connectorProperties.getUpdateMode() == DatabaseReceiverProperties.UPDATE_ONCE) {
+                // Run the post-process SQL once, passing in all results
+                if (dispatchResult.getProcessedMessage() != null) {
+                    delegate.runAggregatePostProcess(resultsList, dispatchResult.getProcessedMessage().getMergedConnectorMessage());
+                } else {
+                    delegate.runAggregatePostProcess(resultsList, null);
+                }
+            } else if (connectorProperties.getUpdateMode() == DatabaseReceiverProperties.UPDATE_EACH) {
+                // Iterate through each row and run the post-process SQL
+                for (Map<String, Object> resultMap : resultsList) {
+                    if (dispatchResult.getProcessedMessage() != null) {
+                        delegate.runPostProcess(resultMap, dispatchResult.getProcessedMessage().getMergedConnectorMessage());
+                    } else {
+                        delegate.runPostProcess(resultMap, null);
+                    }
+                }
+            }
+        }
+    }
+
+    private String resultsListToXml(List<Map<String, Object>> resultsList) throws Exception {
+        DonkeyElement results = new DonkeyElement("<results/>");
+        for (Map<String, Object> resultMap : resultsList) {
+            results.addChildElementFromXml(resultMapToXml(resultMap));
+        }
+        return results.toXml();
+    }
+
+    /**
+     * Convert a resultMap representing a message into XML.
+     */
+    String resultMapToXml(Map<String, Object> resultMap) throws Exception {
+        /*
+         * Fixing column names can take a few milliseconds per column, so we should try to do
+         * without and only fix if a DOMException was thrown when creating the XML.
+         */
+        try {
+            return doResultMapToXml(resultMap, false);
+        } catch (DOMException e) {
+            return doResultMapToXml(resultMap, true);
+        }
+    }
+
+    private String doResultMapToXml(Map<String, Object> resultMap, boolean fixColumnNames) throws Exception {
+        DocumentBuilderFactory dbf = DocumentBuilderFactory.newInstance();
+        dbf.setFeature("http://apache.org/xml/features/disallow-doctype-decl", true);
+        Document document = dbf.newDocumentBuilder().newDocument();
+        Element root = document.createElement("result");
+        document.appendChild(root);
+
+        for (Entry<String, Object> entry : resultMap.entrySet()) {
+            String value = objectToString(entry.getValue());
+
+            if (value != null) {
+                String key = entry.getKey().toLowerCase(Locale.ENGLISH);
+                if (fixColumnNames) {
+                    key = fixColumnName(key);
+                }
+
+                Element child = document.createElement(key);
+                child.appendChild(document.createTextNode(value));
+                root.appendChild(child);
+            }
+        }
+
+        return new DocumentSerializer().toXML(document);
+    }
+
+    String fixColumnName(String columnName) {
+        if (StringUtils.isNotBlank(columnName)) {
+            Matcher matcher = INVALID_XML_ELEMENT_NAMESTARTCHAR.matcher(Character.toString(columnName.charAt(0)));
+            if (matcher.find()) {
+                columnName = "_" + columnName.substring(1);
+            }
+
+            matcher = INVALID_XML_ELEMENT_NAMECHAR.matcher(columnName);
+            if (matcher.find()) {
+                columnName = matcher.replaceAll("_");
+            }
+        } else {
+            columnName = "_";
+        }
+
+        return columnName;
+    }
+
+    /**
+     * Convert an object into a string for insertion in the XML
+     */
+    private String objectToString(Object object) throws Exception {
+        if (object == null) {
+            return null;
+        }
+
+        String charsetEncoding = CharsetUtils.getEncoding(connectorProperties.getEncoding(), System.getProperty("ca.uhn.hl7v2.llp.charset"));
+
+        if (object instanceof byte[]) {
+            return new String((byte[]) object, charsetEncoding);
+        }
+
+        if (object instanceof Clob) {
+            return clobToString((Clob) object);
+        }
+
+        if (object instanceof Blob) {
+            Blob blob = (Blob) object;
+            return new String(blob.getBytes(1, (int) blob.length()), charsetEncoding);
+        }
+
+        return object.toString();
+    }
+
+    private String clobToString(Clob clob) throws Exception {
+        StringBuilder stringBuilder = new StringBuilder();
+        Reader reader = null;
+        BufferedReader bufferedReader = null;
+
+        try {
+            reader = clob.getCharacterStream();
+            bufferedReader = new BufferedReader(reader);
+            int c;
+            while ((c = bufferedReader.read()) != -1) {
+                stringBuilder.append((char) c);
+            }
+
+            return stringBuilder.toString();
+        } finally {
+            ResourceUtil.closeResourceQuietly(bufferedReader);
+            ResourceUtil.closeResourceQuietly(reader);
+        }
+    }
+
+    public class DatabaseResponseHandler extends ResponseHandler {
+
+        private Map<String, Object> resultMap;
+
+        public DatabaseResponseHandler(Map<String, Object> resultMap) {
+            this.resultMap = resultMap;
+        }
+
+        @Override
+        public void responseProcess(int batchSequenceId, boolean batchComplete) throws Exception {
+            if (dispatchResult.getProcessedMessage() != null) {
+                delegate.runPostProcess(resultMap, dispatchResult.getProcessedMessage().getMergedConnectorMessage());
+            } else {
+                delegate.runPostProcess(resultMap, null);
+            }
+        }
+
+        @Override
+        public void responseError(ChannelException e) {}
+    }
+
+    public class AggregateResponseHandler extends ResponseHandler {
+
+        private List<Map<String, Object>> resultsList;
+
+        public AggregateResponseHandler(List<Map<String, Object>> resultsList) {
+            this.resultsList = resultsList;
+        }
+
+        @Override
+        public void responseProcess(int batchSequenceId, boolean batchComplete) throws Exception {
+            if ((isUseFirstResponse() && batchSequenceId == 1) || (!isUseFirstResponse() && batchComplete)) {
+                runAggregatePostProcess(dispatchResult, resultsList);
+            }
+        }
+
+        @Override
+        public void responseError(ChannelException e) {}
+    }
+}