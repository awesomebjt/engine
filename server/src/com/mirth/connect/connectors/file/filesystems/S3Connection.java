--- conflicted
+++ resolved
@@ -251,7 +251,6 @@
 
     @Override
     public InputStream readFile(String file, String fromDir) throws Exception {
-<<<<<<< HEAD
         AmazonS3 client = getClient();
         
         GetObjectRequest objectRequest = new GetObjectRequest(fromDir, file);
@@ -259,10 +258,6 @@
         S3ObjectInputStream objectInputStream = fileObject.getObjectContent();
         
         return objectInputStream;
-=======
-
-        return null;
->>>>>>> 6611c39a
     }
 
     @Override
