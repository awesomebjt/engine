package org.mozilla.javascript.tools.debugger;

import java.util.Map;
import java.util.concurrent.ConcurrentHashMap;

import org.mozilla.javascript.ContextFactory;
import org.mozilla.javascript.Scriptable;
import org.mozilla.javascript.tools.shell.Global;

public class MirthMain extends Main {
    private static Map<String, MirthMain> mainInstanceMap = new ConcurrentHashMap<>();

	public MirthMain(String title) {
	    //sets up dim/swingGUI then overwrites them with a "mirth" version
		super(title);
		dim = new MirthDim();
        debugGui = new MirthSwingGui(this, dim, title);
	}

    private static MirthMain createInstance(String title, ContextFactory factory, Object scopeProvider, String scriptId){
        MirthMain workingMain = null;
        String key = (scriptId!=null)?scriptId:title;

        workingMain = mainInstanceMap.get(key); //get instance

        if (workingMain != null) {
            if (workingMain.dim ==null) workingMain.dim = new MirthDim();
            return workingMain;
        } else {
            workingMain = new MirthMain(key);
            workingMain.doBreak();

            workingMain.attachTo(factory);
            if (scopeProvider instanceof ScopeProvider) {
                workingMain.setScopeProvider((ScopeProvider) scopeProvider);
            } else {
                Scriptable scope = (Scriptable) scopeProvider;
                if (scope instanceof Global) {
                    Global global = (Global) scope;
                    global.setIn(workingMain.getIn());
                    global.setOut(workingMain.getOut());
                    global.setErr(workingMain.getErr());
                }
                workingMain.setScope(scope);
            }
            mainInstanceMap.put(key, workingMain);
        }
        return workingMain;
    }

	public static MirthMain mirthMainEmbedded(ContextFactory factory, Object scopeProvider, String title, String scriptId) {
		if (title == null) {
			title = "Rhino JavaScript Debugger (embedded usage)";
		}
		MirthMain embeddedMain = createInstance(title, factory, scopeProvider, scriptId);

		embeddedMain.pack();
		embeddedMain.setSize(600, 460);
		embeddedMain.setVisible(true);
		return embeddedMain;
	}

	@Override
	public void setVisible(boolean flag) {
		if (flag) {
			if (debugGui != null) {
				MirthSwingGui mirthDebugGui = (MirthSwingGui)debugGui;
				mirthDebugGui.setStopping(!flag);
			}
			if (dim != null) {
				((MirthDim)dim).setStopping(!flag);
			}
		}
		super.setVisible(flag);
	}

	@Override
	public void dispose() {
	    this.finishScriptExecution();
	    this.setVisible(false);
<<<<<<< HEAD
	    this.detach();
        this.removeFromMap();
        debugGui.dispose();
        dim = null;
=======
	    if (dim != null) {
	    	this.detach();
	    }
	    this.removeFromMap();
	    if (debugGui != null) {
	    	debugGui.dispose();
	    }
		dim = null;
>>>>>>> 200def74
	}

	public void finishScriptExecution() {
		if (debugGui != null) {
			((MirthSwingGui) debugGui).setStopping(true);
		}
		if (dim != null) {
			((MirthDim) dim).setStopping(true);
			dim.clearAllBreakpoints();
			dim.go();
		}
	}

	public void enableDebugging() {
		doBreak();
		if (debugGui != null) {
			((MirthSwingGui) debugGui).setStopping(false);
		}
		if (dim != null) {
			((MirthDim) dim).setStopping(false);
		}
	}

    private void removeFromMap() {
    	if (debugGui != null) {
    		String key = debugGui.getTitle();
        	mainInstanceMap.remove(key);
    	}
    }

	public static void closeDebugger(String channelId) {
		for (String key : mainInstanceMap.keySet()) {
			if (key.contains(channelId)) {
				MirthMain closingMain = mainInstanceMap.get(key);
				closingMain.dispose();
			}
		}
	}
}<|MERGE_RESOLUTION|>--- conflicted
+++ resolved
@@ -78,12 +78,6 @@
 	public void dispose() {
 	    this.finishScriptExecution();
 	    this.setVisible(false);
-<<<<<<< HEAD
-	    this.detach();
-        this.removeFromMap();
-        debugGui.dispose();
-        dim = null;
-=======
 	    if (dim != null) {
 	    	this.detach();
 	    }
@@ -92,7 +86,6 @@
 	    	debugGui.dispose();
 	    }
 		dim = null;
->>>>>>> 200def74
 	}
 
 	public void finishScriptExecution() {
