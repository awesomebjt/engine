package org.mozilla.javascript.tools.debugger;

import java.util.Map;
import java.util.concurrent.ConcurrentHashMap;

import org.mozilla.javascript.ContextFactory;
import org.mozilla.javascript.Scriptable;
import org.mozilla.javascript.tools.shell.Global;

public class MirthMain extends Main {
    private static Map<String, MirthMain> mainInstanceMap = new ConcurrentHashMap<>();

	public MirthMain(String title) {
	    //sets up dim/swingGUI then overwrites them with a "mirth" version
		super(title);
		dim = new MirthDim();
        debugGui = new MirthSwingGui(this, dim, title);
	}
	
    private static MirthMain createInstance(String title, ContextFactory factory, Object scopeProvider, String scriptId){
        MirthMain workingMain = null;
        String key = (scriptId!=null)?scriptId:title;
        
        workingMain = mainInstanceMap.get(key); //get instance
        
        if (workingMain != null) {
<<<<<<< HEAD
            if (workingMain.dim ==null) workingMain.dim = new MirthDim();
=======
>>>>>>> 70279741
            return workingMain;
        } else {
            workingMain = new MirthMain(key);
            workingMain.doBreak();
<<<<<<< HEAD

            workingMain.attachTo(factory);
            if (scopeProvider instanceof ScopeProvider) {
                workingMain.setScopeProvider((ScopeProvider) scopeProvider);
            } else {
                Scriptable scope = (Scriptable) scopeProvider;
                if (scope instanceof Global) {
                    Global global = (Global) scope;
                    global.setIn(workingMain.getIn());
                    global.setOut(workingMain.getOut());
                    global.setErr(workingMain.getErr());
                }
                workingMain.setScope(scope);
            }
            mainInstanceMap.put(key, workingMain);
        }
        return workingMain;
    }

=======

            workingMain.attachTo(factory);
            if (scopeProvider instanceof ScopeProvider) {
                workingMain.setScopeProvider((ScopeProvider) scopeProvider);
            } else {
                Scriptable scope = (Scriptable) scopeProvider;
                if (scope instanceof Global) {
                    Global global = (Global) scope;
                    global.setIn(workingMain.getIn());
                    global.setOut(workingMain.getOut());
                    global.setErr(workingMain.getErr());
                }
                workingMain.setScope(scope);
            }
            mainInstanceMap.put(key, workingMain);
        }
        return workingMain;
    }

>>>>>>> 70279741
	public static MirthMain mirthMainEmbedded(ContextFactory factory, Object scopeProvider, String title, String scriptId) {
		if (title == null) {
			title = "Rhino JavaScript Debugger (embedded usage)";
		}
		MirthMain embeddedMain = createInstance(title, factory, scopeProvider, scriptId);
		
		embeddedMain.pack();
		embeddedMain.setSize(600, 460);
		embeddedMain.setVisible(true);
		return embeddedMain;
	}
	
	@Override
	public void setVisible(boolean flag) {
		if (flag) {
			MirthSwingGui mirthDebugGui = (MirthSwingGui)debugGui;
			mirthDebugGui.setStopping(!flag);
			((MirthDim)dim).setStopping(!flag);
		}
		super.setVisible(flag);
	}

	@Override
	public void dispose() {
	    this.finishScriptExecution();
	    this.setVisible(false);
	    this.detach();
	    this.removeFromMap();
		debugGui.dispose();
		dim = null;
	}
	
	public void finishScriptExecution() {
		((MirthSwingGui) debugGui).setStopping(true);
		((MirthDim) dim).setStopping(true);
		dim.clearAllBreakpoints();
		dim.go();
	}
	
	public void enableDebugging() {
		doBreak();
		((MirthSwingGui) debugGui).setStopping(false);
		((MirthDim) dim).setStopping(false);
	}
	
<<<<<<< HEAD
	private void removeFromMap() {
	    String key = debugGui.getTitle();
	    mainInstanceMap.remove(key);
	}
=======
    private void removeFromMap() {
        String key = debugGui.getTitle();
        mainInstanceMap.remove(key);
    }
>>>>>>> 70279741

	public static void closeDebugger(String channelId) {
		for (String key : mainInstanceMap.keySet()) {
			if (key.contains(channelId)) {
				MirthMain closingMain = mainInstanceMap.get(key);
				closingMain.dispose();
			}
		}
	}
}<|MERGE_RESOLUTION|>--- conflicted
+++ resolved
@@ -16,23 +16,19 @@
 		dim = new MirthDim();
         debugGui = new MirthSwingGui(this, dim, title);
 	}
-	
+
     private static MirthMain createInstance(String title, ContextFactory factory, Object scopeProvider, String scriptId){
         MirthMain workingMain = null;
         String key = (scriptId!=null)?scriptId:title;
-        
+
         workingMain = mainInstanceMap.get(key); //get instance
-        
+
         if (workingMain != null) {
-<<<<<<< HEAD
             if (workingMain.dim ==null) workingMain.dim = new MirthDim();
-=======
->>>>>>> 70279741
             return workingMain;
         } else {
             workingMain = new MirthMain(key);
             workingMain.doBreak();
-<<<<<<< HEAD
 
             workingMain.attachTo(factory);
             if (scopeProvider instanceof ScopeProvider) {
@@ -52,39 +48,18 @@
         return workingMain;
     }
 
-=======
-
-            workingMain.attachTo(factory);
-            if (scopeProvider instanceof ScopeProvider) {
-                workingMain.setScopeProvider((ScopeProvider) scopeProvider);
-            } else {
-                Scriptable scope = (Scriptable) scopeProvider;
-                if (scope instanceof Global) {
-                    Global global = (Global) scope;
-                    global.setIn(workingMain.getIn());
-                    global.setOut(workingMain.getOut());
-                    global.setErr(workingMain.getErr());
-                }
-                workingMain.setScope(scope);
-            }
-            mainInstanceMap.put(key, workingMain);
-        }
-        return workingMain;
-    }
-
->>>>>>> 70279741
 	public static MirthMain mirthMainEmbedded(ContextFactory factory, Object scopeProvider, String title, String scriptId) {
 		if (title == null) {
 			title = "Rhino JavaScript Debugger (embedded usage)";
 		}
 		MirthMain embeddedMain = createInstance(title, factory, scopeProvider, scriptId);
-		
+
 		embeddedMain.pack();
 		embeddedMain.setSize(600, 460);
 		embeddedMain.setVisible(true);
 		return embeddedMain;
 	}
-	
+
 	@Override
 	public void setVisible(boolean flag) {
 		if (flag) {
@@ -104,31 +79,24 @@
 		debugGui.dispose();
 		dim = null;
 	}
-	
+
 	public void finishScriptExecution() {
 		((MirthSwingGui) debugGui).setStopping(true);
 		((MirthDim) dim).setStopping(true);
 		dim.clearAllBreakpoints();
 		dim.go();
 	}
-	
+
 	public void enableDebugging() {
 		doBreak();
 		((MirthSwingGui) debugGui).setStopping(false);
 		((MirthDim) dim).setStopping(false);
 	}
-	
-<<<<<<< HEAD
-	private void removeFromMap() {
-	    String key = debugGui.getTitle();
-	    mainInstanceMap.remove(key);
-	}
-=======
+
     private void removeFromMap() {
         String key = debugGui.getTitle();
         mainInstanceMap.remove(key);
     }
->>>>>>> 70279741
 
 	public static void closeDebugger(String channelId) {
 		for (String key : mainInstanceMap.keySet()) {
